#cython: boundscheck=False
#cython: cdivision=True
# hmm.pyx: Yet Another Hidden Markov Model library
# Authors: Jacob Schreiber <jmschreiber91@gmail.com>
#          Adam Novak <anovak1@ucsc.edu>

from __future__ import print_function

from cython.view cimport array as cvarray
from libc.math cimport exp as cexp
from operator import attrgetter
import math, random, itertools as it, sys, json
import networkx
import tempfile
import warnings
import time

from .base cimport GraphModel
from .base cimport Model
from .base cimport State

from distributions.distributions cimport Distribution
from distributions import MultivariateDistribution
from distributions.DiscreteDistribution cimport DiscreteDistribution
from distributions.IndependentComponentsDistribution cimport IndependentComponentsDistribution
from .kmeans import Kmeans

from .callbacks import History

from .utils cimport _log
from .utils cimport pair_lse
<<<<<<< HEAD
from .utils cimport python_log_probability
from .utils cimport python_summarize
=======
from .utils import check_random_state
>>>>>>> 7d352515

from libc.stdlib cimport calloc
from libc.stdlib cimport free
from libc.string cimport memcpy
from libc.string cimport memset

import numpy
cimport numpy

from joblib import Parallel
from joblib import delayed

if sys.version_info[0] > 2:
    # Set up for Python 3
    xrange = range
    izip = zip
else:
    izip = it.izip

try:
    import pygraphviz
    import matplotlib.pyplot as plt
    import matplotlib.image
except ImportError:
    pygraphviz = None

# Define some useful constants
DEF NEGINF = float("-inf")
DEF INF = float("inf")
DEF SQRT_2_PI = 2.50662827463

def _check_input(sequence, model):
    n = len(sequence)

    if not isinstance(model, Distribution) and not isinstance(model, Model):
        return numpy.array(sequence, dtype=numpy.float64)

    if not model.discrete:
        sequence_ndarray = numpy.array(sequence, dtype=numpy.float64)

    elif model.multivariate and model.discrete:
        sequence_ndarray = numpy.empty((n, model.d), dtype=numpy.float64)

        for i in range(n):
            for j in range(model.d):
                symbol = sequence[i][j]
                keymap = model.keymap[j]

                if isinstance(symbol, str) and symbol == 'nan':
                    sequence_ndarray[i, j] = numpy.nan
                elif isinstance(symbol, (int, float)) and numpy.isnan(symbol):
                    sequence_ndarray[i, j] = numpy.nan
                elif symbol in keymap:
                    sequence_ndarray[i, j] = keymap[symbol]
                else:
                    raise ValueError("Symbol '{}' is not defined in a distribution"
                        .format(symbol))
    else:
        sequence_ndarray = numpy.empty(n, dtype=numpy.float64)
        keymap = model.keymap[0]

        for i in range(n):
            symbol = sequence[i]

            if isinstance(symbol, str) and symbol == 'nan':
                sequence_ndarray[i] = numpy.nan
            elif isinstance(symbol, (int, float)) and numpy.isnan(symbol):
                sequence_ndarray[i] = numpy.nan
            elif sequence[i] in keymap:
                sequence_ndarray[i] = keymap[symbol]
            else:
                raise ValueError("Symbol '{}' is not defined in a distribution"
                    .format(symbol))

    return sequence_ndarray

# Useful python-based array-intended operations
def log(value):
    """Return the natural log of the value or -infinity if the value is 0."""

    if isinstance(value, numpy.ndarray):
        to_return = numpy.zeros((value.shape))
        to_return[value > 0] = numpy.log(value[value > 0])
        to_return[value == 0] = NEGINF
        return to_return
    return _log(value)

cdef class HiddenMarkovModel(GraphModel):
    """A Hidden Markov Model

    A Hidden Markov Model (HMM) is a directed graphical model where nodes are
    hidden states which contain an observed emission distribution and edges
    contain the probability of transitioning from one hidden state to another.
    HMMs allow you to tag each observation in a variable length sequence with
    the most likely hidden state according to the model.

    Parameters
    ----------
    name : str, optional
        The name of the model. Default is None.

    start : State, optional
        An optional state to force the model to start in. Default is None.

    end : State, optional
        An optional state to force the model to end in. Default is None.

    Attributes
    ----------
    start : State
        A state object corresponding to the initial start of the model

    end : State
        A state object corresponding to the forced end of the model

    start_index : int
        The index of the start object in the state list

    end_index : int
        The index of the end object in the state list

    silent_start : int
        The index of the beginning of the silent states in the state list

    states : list
        The list of all states in the model, with silent states at the end

    Examples
    --------
    >>> from pomegranate import *
    >>> d1 = DiscreteDistribution({'A' : 0.35, 'C' : 0.20, 'G' : 0.05, 'T' : 0.40})
    >>> d2 = DiscreteDistribution({'A' : 0.25, 'C' : 0.25, 'G' : 0.25, 'T' : 0.25})
    >>> d3 = DiscreteDistribution({'A' : 0.10, 'C' : 0.40, 'G' : 0.40, 'T' : 0.10})
    >>>
    >>> s1 = State(d1, name="s1")
    >>> s2 = State(d2, name="s2")
    >>> s3 = State(d3, name="s3")
    >>>
    >>> model = HiddenMarkovModel('example')
    >>> model.add_states([s1, s2, s3])
    >>> model.add_transition(model.start, s1, 0.90)
    >>> model.add_transition(model.start, s2, 0.10)
    >>> model.add_transition(s1, s1, 0.80)
    >>> model.add_transition(s1, s2, 0.20)
    >>> model.add_transition(s2, s2, 0.90)
    >>> model.add_transition(s2, s3, 0.10)
    >>> model.add_transition(s3, s3, 0.70)
    >>> model.add_transition(s3, model.end, 0.30)
    >>> model.bake()
    >>>
    >>> print(model.log_probability(list('ACGACTATTCGAT')))
    -22.73896159971087
    >>> print(", ".join(state.name for i, state in model.viterbi(list('ACGACTATTCGAT'))[1]))
    example-start, s1, s2, s2, s2, s2, s2, s2, s2, s2, s2, s2, s2, s3, example-end
    """

    cdef public object start, end
    cdef public int start_index
    cdef public int end_index
    cdef public int silent_start
    cdef double* in_transition_pseudocounts
    cdef double* out_transition_pseudocounts
    cdef double [:] state_weights
    cdef public bint discrete
    cdef public bint multivariate
    cdef int summaries
    cdef int cython
    cdef int* tied_state_count
    cdef int* tied
    cdef int* tied_edge_group_size
    cdef int* tied_edges_starts
    cdef int* tied_edges_ends
    cdef double* in_transition_log_probabilities
    cdef double* out_transition_log_probabilities
    cdef double* expected_transitions
    cdef int* in_edge_count
    cdef int* in_transitions
    cdef int* out_edge_count
    cdef int* out_transitions
    cdef int finite, n_tied_edge_groups
    cdef public list keymap
    cdef object state_names
    cdef dict state_name_mapping
    cdef numpy.ndarray distributions
    cdef void** distributions_ptr

    def __init__(self, name=None, start=None, end=None):
        # Save the name or make up a name.
        self.name = str(name) or str(id(self))
        self.model = "HiddenMarkovModel"

        # This holds a directed graph between states. Nodes in that graph are
        # State objects, so they're guaranteed never to conflict when composing
        # two distinct models
        self.graph = networkx.DiGraph()

        # Save the start and end or mae one up
        self.start = start or State(None, name=self.name + "-start")
        self.end = end or State(None, name=self.name + "-end")

        self.d = 0
        self.n_edges = 0
        self.n_states = 0
        self.discrete = 0
        self.multivariate = 0

        # Put start and end in the graph
        self.graph.add_node(self.start)
        self.graph.add_node(self.end)

        self.in_edge_count = NULL
        self.in_transitions = NULL
        self.in_transition_pseudocounts = NULL
        self.in_transition_log_probabilities = NULL
        self.out_edge_count = NULL
        self.out_transitions = NULL
        self.out_transition_pseudocounts = NULL
        self.out_transition_log_probabilities = NULL
        self.expected_transitions = NULL
        self.summaries = 0

        self.tied_state_count = NULL
        self.tied = NULL
        self.tied_edge_group_size = NULL
        self.tied_edges_starts = NULL
        self.tied_edges_ends = NULL

        self.state_names = set()
        self.state_name_mapping = {}

    def __dealloc__(self):
        self.free_bake_buffers()

    def __getstate__(self):
        """Return model representation in a dictionary."""

        state = {
            'class' :  'HiddenMarkovModel',
            'name' :   self.name,
            'start' :  self.start,
            'end' :    self.end,
            'states' : self.states,
            'end_index' :    self.end_index,
            'start_index' :  self.start_index,
            'silent_index' : self.silent_start
        }

        indices = { state: i for i, state in enumerate(self.states)}

        # Get the number of groups of edges which are tied
        groups = []
        n = self.n_tied_edge_groups-1

        # Go through each group one at a time
        for i in xrange(n):
            # Create an empty list for that group
            groups.append([])

            # Go through each edge in that group
            start, end = self.tied_edge_group_size[i], self.tied_edge_group_size[i+1]

            # Add each edge as a tuple of indices
            for j in xrange(start, end):
                groups[i].append((self.tied_edges_starts[j], self.tied_edges_ends[j]))

        # Now reverse this into a dictionary, such that each pair of edges points
        # to a label (a number in this case)
        d = { tup : i for i in xrange(n) for tup in groups[i] }

        # Get all the edges from the graph
        edges = []
        for start, end, data in self.graph.edges_iter(data=True):
            # If this edge is part of a group of tied edges, annotate this group
            # it is a part of
            s, e = indices[start], indices[end]
            prob, pseudocount = math.e**data['probability'], data['pseudocount']
            edge = (s, e)
            edges.append((s, e, prob, pseudocount, d.get(edge, None)))

        state['edges'] = edges

        # Get distribution tie information
        ties = []
        for i in xrange(self.silent_start):
            start, end = self.tied_state_count[i], self.tied_state_count[i+1]

            for j in xrange(start, end):
                ties.append((i, self.tied[j]))

        state['distribution ties'] = ties

        return state

    def __reduce__(self):
        return self.__class__, tuple(), self.__getstate__()

    def __setstate__(self, state):
        """Deserialize object for unpickling.

        Parameters
        ----------
        state :
            The model state, (see `__reduce__()` documentation from the pickle protocol).
        """

        self.name = state['name']

        # Load all the states from JSON formatted strings
        states = state['states']
        for i, j in state['distribution ties']:
            # Tie appropriate states together
            states[i].tie(states[j])

        # Add all the states to the model
        self.add_states(states)

        # Indicate appropriate start and end states
        self.start = states[state['start_index']]
        self.end = states[state['end_index']]

        # Add all the edges to the model
        for start, end, probability, pseudocount, group in state['edges']:
            self.add_transition(states[start], states[end], probability,
                pseudocount, group)

        # Bake the model
        self.bake(verbose=False)

    def free_bake_buffers(self):
        free(self.in_transition_pseudocounts)
        free(self.out_transition_pseudocounts)
        free(self.tied_state_count)
        free(self.tied)
        free(self.tied_edge_group_size)
        free(self.tied_edges_starts)
        free(self.tied_edges_ends)
        free(self.in_transition_log_probabilities)
        free(self.out_transition_log_probabilities)
        free(self.expected_transitions)
        free(self.in_edge_count)
        free(self.in_transitions)
        free(self.out_edge_count)
        free(self.out_transitions)


    def add_state(self, state):
        """Add a state to the given model.

        The state must not already be in the model, nor may it be part of any
        other model that will eventually be combined with this one.

        Parameters
        ----------
        state : State
            A state object to be added to the model.

        Returns
        -------
        None
        """

        if state.name in self.state_names:
            raise ValueError("A state with name '{}' already exists".format(state.name))

        self.graph.add_node(state)
        self.state_names.add(state.name)

    def add_states(self, *states):
        """Add multiple states to the model at the same time.

        Parameters
        ----------
        states : list or generator
            Either a list of states which are entered sequentially, or just
            comma separated values, for example model.add_states(a, b, c, d).

        Returns
        -------
        None
        """

        for state in states:
            if isinstance(state, list):
                for s in state:
                    self.add_state(s)
            else:
                self.add_state(state)

    def add_transition(self, a, b, probability, pseudocount=None, group=None):
        """Add a transition from state a to state b.

        Add a transition from state a to state b with the given (non-log)
        probability. Both states must be in the HMM already. self.start and
        self.end are valid arguments here. Probabilities will be normalized
        such that every node has edges summing to 1. leaving that node, but
        only when the model is baked. Psueodocounts are allowed as a way of
        using edge-specific pseudocounts for training.

        By specifying a group as a string, you can tie edges together by giving
        them the same group. This means that a transition across one edge in the
        group counts as a transition across all edges in terms of training.

        Parameters
        ----------
        a : State
            The state that the edge originates from

        b : State
            The state that the edge goes to

        probability : double
            The probability of transitioning from state a to state b in [0, 1]

        pseudocount : double, optional
            The pseudocount to use for this specific edge if using edge
            pseudocounts for training. Defaults to the probability. Default
            is None.

        group : str, optional
            The name of the group of edges to tie together during training. If
            groups are used, then a transition across any one edge counts as a
            transition across all edges. Default is None.

        Returns
        -------
        None
        """

        pseudocount = pseudocount or probability
        self.graph.add_edge(a, b, probability=log(probability),
            pseudocount=pseudocount, group=group)

    def add_transitions(self, a, b, probabilities, pseudocounts=None,
        groups=None):
        """Add many transitions at the same time,

        Parameters
        ----------
        a : State or list
            Either a state or a list of states where the edges originate.

        b : State or list
            Either a state or a list of states where the edges go to.

        probabilities : list
            The probabilities associated with each transition.

        pseudocounts : list, optional
            The pseudocounts associated with each transition. Default is None.

        groups : list, optional
            The groups of each edge. Default is None.

        Returns
        -------
        None

        Examples
        --------
        >>> model.add_transitions([model.start, s1], [s1, model.end], [1., 1.])
        >>> model.add_transitions([model.start, s1, s2, s3], s4, [0.2, 0.4, 0.3, 0.9])
        >>> model.add_transitions(model.start, [s1, s2, s3], [0.6, 0.2, 0.05])
        """

        pseudocounts = pseudocounts or probabilities

        n = len(a) if isinstance(a, list) else len(b)
        if groups is None or isinstance(groups, str):
            groups = [groups] * n

        # Allow addition of many transitions from many states
        if isinstance(a, list) and isinstance(b, list):
            edges = izip(a, b, probabilities, pseudocounts, groups)
            for start, end, probability, pseudocount, group in edges:
                self.add_transition(start, end, probability, pseudocount, group)

        # Allow for multiple transitions to a specific state
        elif isinstance(a, list) and isinstance(b, State):
            edges = izip(a, probabilities, pseudocounts, groups)
            for start, probability, pseudocount, group in edges:
                self.add_transition(start, b, probability, pseudocount, group)

        # Allow for multiple transitions from a specific state
        elif isinstance(a, State) and isinstance(b, list):
            edges = izip(b, probabilities, pseudocounts, groups)
            for end, probability, pseudocount, group in edges:
                self.add_transition(a, end, probability, pseudocount, group)

    def dense_transition_matrix(self):
        """Returns the dense transition matrix.

        Parameters
        ----------
        None

        Returns
        -------
        matrix : numpy.ndarray, shape (n_states, n_states)
            A dense transition matrix, containing the log probability
            of transitioning from each state to each other state.
        """

        m = len(self.states)
        transition_log_probabilities = numpy.zeros((m, m)) + NEGINF

        for i in xrange(m):
            for n in xrange(self.out_edge_count[i], self.out_edge_count[i+1]):
                transition_log_probabilities[i, self.out_transitions[n]] = \
                    self.out_transition_log_probabilities[n]

        return numpy.exp(transition_log_probabilities)

    def copy(self):
        """Returns a deep copy of the HMM.

        Parameters
        ----------
        None

        Returns
        -------
        model : HiddenMarkovModel
            A deep copy of the model with entirely new objects.
        """

        return HiddenMarkovModel.from_json(self.to_json())

    def freeze_distributions(self):
        """Freeze all the distributions in model.

        Upon training only edges will be updated. The parameters of
        distributions will not be affected.

        Parameters
        ----------
        None

        Returns
        -------
        None
        """

        for state in self.states:
            if not state.is_silent():
                state.distribution.freeze()

    def thaw_distributions(self):
        """Thaw all distributions in the model.

        Upon training distributions will be updated again.

        Parameters
        ----------
        None

        Returns
        -------
        None
        """

        for state in self.states:
            if not state.is_silent():
                state.distribution.thaw()

    def add_model(self, other):
        """Add the states and edges of another model to this model.


        Parameters
        ----------
        other : HiddenMarkovModel
            The other model to add

        Returns
        -------
        None
        """

        self.graph = networkx.union(self.graph, other.graph)

    def concatenate(self, other, suffix='', prefix=''):
        """Concatenate this model to another model.

        Concatenate this model to another model in such a way that a single
        probability 1 edge is added between self.end and other.start. Rename
        all other states appropriately by adding a suffix or prefix if needed.

        Parameters
        ----------
        other : HiddenMarkovModel
            The other model to concatenate

        suffix : str, optional
            Add the suffix to the end of all state names in the other model.
            Default is ''.

        prefix : str, optional
            Add the prefix to the beginning of all state names in the other
            model. Default is ''.

        Returns
        -------
        None
        """

        other.name = "{}{}{}".format(prefix, other.name, suffix)
        for state in other.states:
            state.name = "{}{}{}".format(prefix, state.name, suffix)

        self.graph = networkx.union(self.graph, other.graph)
        self.add_transition(self.end, other.start, 1.00)
        self.end = other.end

    def draw(self, **kwargs):
        raise ValueError("deprecated. Please use .plot")

    def plot(self, precision=4, **kwargs):
        """Draw this model's graph using NetworkX and matplotlib.

        Note that this relies on networkx's built-in graphing capabilities (and
        not Graphviz) and thus can't draw self-loops.

        See networkx.draw_networkx() for the keywords you can pass in.

        Parameters
        ----------
        precision : int, optional
            The precision with which to round edge probabilities.
            Default is 4.

        **kwargs : any
            The arguments to pass into networkx.draw_networkx()

        Returns
        -------
        None
        """


        if pygraphviz is not None:
            G = pygraphviz.AGraph(directed=True)
            out_edges = self.out_edge_count

            for state in self.states:
                if state.is_silent():
                    color = 'grey'
                elif state.distribution.frozen:
                    color = 'blue'
                else:
                    color = 'red'

                G.add_node(state.name, color=color)

            for i, state in enumerate(self.states):
                for l in range(out_edges[i], out_edges[i+1]):
                    li = self.out_transitions[l]
                    p = cexp(self.out_transition_log_probabilities[l])
                    p = round(p, precision)
                    G.add_edge(state.name, self.states[li].name, label=p)

            with tempfile.NamedTemporaryFile() as tf:
                G.draw(tf.name, format='png', prog='dot')
                img = matplotlib.image.imread(tf.name)
                plt.imshow(img)
                plt.axis('off')
        else:
            warnings.warn("Install pygraphviz for nicer visualizations")
            networkx.draw(self.graph, **kwargs)

    def bake(self, verbose=False, merge="All"):
        """Finalize the topology of the model.

        Finalize the topology of the model and assign a numerical index to
        every state. This method must be called before any of the probability-
        calculating methods.

        This fills in self.states (a list of all states in order) and
        self.transition_log_probabilities (log probabilities for transitions),
        as well as self.start_index and self.end_index, and self.silent_start
        (the index of the first silent state).

        Parameters
        ----------
        verbose : bool, optional
            Return a log of changes made to the model during normalization
            or merging. Default is False.

        merge : "None", "Partial, "All"
            Merging has three options:
            "None": No modifications will be made to the model.
            "Partial": A silent state which only has a probability 1 transition
                to another silent state will be merged with that silent state.
                This means that if silent state "S1" has a single transition
                to silent state "S2", that all transitions to S1 will now go
                to S2, with the same probability as before, and S1 will be
                removed from the model.
            "All": A silent state with a probability 1 transition to any other
                state, silent or symbol emitting, will be merged in the manner
                described above. In addition, any orphan states will be removed
                from the model. An orphan state is a state which does not have
                any transitions to it OR does not have any transitions from it,
                except for the start and end of the model. This will iteratively
                remove orphan chains from the model. This is sometimes desirable,
                as all states should have both a transition in to get to that
                state, and a transition out, even if it is only to itself. If
                the state does not have either, the HMM will likely not work as
                intended.
            Default is 'All'.

        Returns
        -------
        None
        """

        self.free_bake_buffers()

        in_edge_count = numpy.zeros(len(self.graph.nodes()),
            dtype=numpy.int32)
        out_edge_count = numpy.zeros(len(self.graph.nodes()),
            dtype=numpy.int32)

        merge = merge.lower() if merge else None
        while merge == 'all':
            merge_count = 0

            # Reindex the states based on ones which are still there
            prestates = self.graph.nodes()
            indices = { prestates[i]: i for i in range(len(prestates)) }

            # Go through all the edges, summing in and out edges
            for a, b in self.graph.edges():
                out_edge_count[indices[a]] += 1
                in_edge_count[indices[b]] += 1

            # Go through each state, and if either in or out edges are 0,
            # remove the edge.
            for i in range(len(prestates)):
                if prestates[i] is self.start or prestates[i] is self.end:
                    continue

                if in_edge_count[i] == 0:
                    merge_count += 1
                    self.graph.remove_node(prestates[i])

                    if verbose:
                        print("Orphan state {} removed due to no edges \
                            leading to it".format(prestates[i].name))

                elif out_edge_count[i] == 0:
                    merge_count += 1
                    self.graph.remove_node(prestates[i])

                    if verbose:
                        print("Orphan state {} removed due to no edges \
                            leaving it".format(prestates[i].name))

            if merge_count == 0:
                break

        # Go through the model checking to make sure out edges sum to 1.
        # Normalize them to 1 if this is not the case.
        if merge in ['all', 'partial']:
            for state in self.graph.nodes():

                # Perform log sum exp on the edges to see if they properly sum to 1
                out_edges = round(sum(numpy.e**x['probability']
                    for x in self.graph.edge[state].values()), 8)

                # The end state has no out edges, so will be 0
                if out_edges != 1. and state != self.end:
                    # Issue a notice if verbose is activated
                    if verbose:
                        print("{} : {} summed to {}, normalized to 1.0"\
                            .format(self.name, state.name, out_edges))

                    # Reweight the edges so that the probability (not logp) sums
                    # to 1.
                    for edge in self.graph.edge[state].values():
                        edge['probability'] = edge['probability'] - log(out_edges)

        # Automatically merge adjacent silent states attached by a single edge
        # of 1.0 probability, as that adds nothing to the model. Traverse the
        # edges looking for 1.0 probability edges between silent states.
        while merge in ['all', 'partial']:
            # Repeatedly go through the model until no merges take place.
            merge_count = 0

            for a, b, e in self.graph.edges(data=True):
                # Since we may have removed a or b in a previous iteration,
                # a simple fix is to just check to see if it's still there
                if a not in self.graph.nodes() or b not in self.graph.nodes():
                    continue

                if a == self.start or b == self.end:
                    continue

                # If a silent state has a probability 1 transition out
                if e['probability'] == 0.0 and a.is_silent():

                    # Make sure the transition is an appropriate merger
                    if merge=='all' or (merge=='partial' and b.is_silent()):

                        # Go through every transition to that state
                        for x, y, d in self.graph.edges(data=True):

                            # Make sure that the edge points to the current node
                            if y is a:
                                # Increment the edge counter
                                merge_count += 1

                                # Remove the edge going to that node
                                self.graph.remove_edge(x, y)

                                pseudo = max(e['pseudocount'], d['pseudocount'])
                                group = e['group'] if e['group'] == d['group'] else None
                                # Add a new edge going to the new node
                                self.graph.add_edge(x, b, probability=d['probability'],
                                    pseudocount=pseudo,
                                    group=group)

                                # Log the event
                                if verbose:
                                    print("{} : {} - {} merged".format(
                                        self.name, a, b))

                        # Remove the state now that all edges are removed
                        self.graph.remove_node(a)

            if merge_count == 0:
                break

        if merge in ['all', 'partial']:
            # Detect whether or not there are loops of silent states by going
            # through every pair of edges, and ensure that there is not a cycle
            # of silent states.
            for a, b, e in self.graph.edges(data=True):
                for x, y, d in self.graph.edges(data=True):
                    if a is y and b is x and a.is_silent() and b.is_silent():
                        print("Loop: {} - {}".format(a.name, b.name))

        states = self.graph.nodes()
        n, m = len(states), len(self.graph.edges())

        self.n_edges = m
        self.n_states = n

        silent_states, normal_states = [], []

        for state in states:
            if state.is_silent():
                silent_states.append(state)
            else:
                normal_states.append(state)

        numpy.random.seed(0)
        random.seed(0)

        normal_states = list(sorted(normal_states, key=attrgetter('name')))
        silent_states = list(sorted(silent_states, key=attrgetter('name')))

        # We need the silent states to be in topological sort order: any
        # transition between silent states must be from a lower-numbered state
        # to a higher-numbered state. Since we ban loops of silent states, we
        # can get away with this.

        # Get the subgraph of all silent states
        silent_subgraph = self.graph.subgraph(silent_states)

        # Get the sorted silent states. Isn't it convenient how NetworkX has
        # exactly the algorithm we need?
        silent_states_sorted = networkx.topological_sort(silent_subgraph, nbunch=silent_states)

        # What's the index of the first silent state?
        self.silent_start = len(normal_states)

        # Save the master state ordering. Silent states are last and in
        # topological order, so when calculationg forward algorithm
        # probabilities we can just go down the list of states.
        self.states = normal_states + silent_states_sorted

        # We need a good way to get transition probabilities by state index that
        # isn't N^2 to build or store. So we will need a reverse of the above
        # mapping. It's awkward but asymptotically fine.
        indices = { self.states[i]: i for i in range(n) }

        # Create a sparse representation of the tied states in the model. This
        # is done in the same way of the transition, by having a vector of
        # counts, and a vector of the IDs that the state is tied to.
        self.tied_state_count = <int*> calloc(self.silent_start+1, sizeof(int))
        for i in range(self.silent_start+1):
            self.tied_state_count[i] = 0

        for i in range(self.silent_start):
            for j in range(self.silent_start):
                if i == j:
                    continue
                if self.states[i].distribution is self.states[j].distribution:
                    self.tied_state_count[i+1] += 1

        for i in range(1, self.silent_start+1):
            self.tied_state_count[i] += self.tied_state_count[i-1]

        self.tied = <int*> calloc(self.tied_state_count[self.silent_start], sizeof(int))
        for i in range(self.tied_state_count[self.silent_start]):
            self.tied[i] = -1

        for i in range(self.silent_start):
            for j in range(self.silent_start):
                if i == j:
                    continue

                if self.states[i].distribution is self.states[j].distribution:
                    # Begin at the first index which belongs to state i...
                    start = self.tied_state_count[i]

                    # Find the first non -1 entry in order to put our index.
                    while self.tied[start] != -1:
                        start += 1

                    # Now that we've found a non -1 entry, put the index of the
                    # state which this state is tied to in!
                    self.tied[start] = j

        # Unpack the state weights
        self.state_weights = numpy.zeros(self.silent_start)
        for i in range(self.silent_start):
            self.state_weights[i] = _log(self.states[i].weight)

        # This holds numpy array indexed [a, b] to transition log probabilities
        # from a to b, where a and b are state indices. It starts out saying all
        # transitions are impossible.
        self.in_transitions = <int*> calloc(m, sizeof(int))
        self.in_edge_count = <int*> calloc(n+1, sizeof(int))
        self.in_transition_pseudocounts = <double*> calloc(m,
            sizeof(double))
        self.in_transition_log_probabilities = <double*> calloc(m,
            sizeof(double))

        self.out_transitions = <int*> calloc(m, sizeof(int))
        self.out_edge_count = <int*> calloc(n+1, sizeof(int))
        self.out_transition_pseudocounts = <double*> calloc(m,
            sizeof(double))
        self.out_transition_log_probabilities = <double*> calloc(m,
            sizeof(double))

        self.expected_transitions =  <double*> calloc(self.n_edges, sizeof(double))

        memset(self.in_transitions, -1, m*sizeof(int))
        memset(self.in_edge_count, 0, (n+1)*sizeof(int))
        memset(self.in_transition_pseudocounts, 0, m*sizeof(double))
        memset(self.in_transition_log_probabilities, 0, m*sizeof(double))

        memset(self.out_transitions, -1, m*sizeof(int))
        memset(self.out_edge_count, 0, (n+1)*sizeof(int))
        memset(self.out_transition_pseudocounts, 0, m*sizeof(double))
        memset(self.out_transition_log_probabilities, 0, m*sizeof(double))

        # Now we need to find a way of storing in-edges for a state in a manner
        # that can be called in the cythonized methods below. This is basically
        # an inversion of the graph. We will do this by having two lists, one
        # list size number of nodes + 1, and one list size number of edges.
        # The node size list will store the beginning and end values in the
        # edge list that point to that node. The edge list will be ordered in
        # such a manner that all edges pointing to the same node are grouped
        # together. This will allow us to run the algorithms in time
        # nodes*edges instead of nodes*nodes.
        for a, b in self.graph.edges_iter():
            # Increment the total number of edges going to node b.
            self.in_edge_count[indices[b]+1] += 1
            # Increment the total number of edges leaving node a.
            self.out_edge_count[indices[a]+1] += 1

        # Determine if the model is infinite or not based on the number of edges
        # to the end state
        if self.in_edge_count[indices[self.end]+1] == 0:
            self.finite = 0
        else:
            self.finite = 1
        # Take the cumulative sum so that we can associate array indices with
        # in or out transitions
        for i in xrange(1, n+1):
            self.in_edge_count[i] += self.in_edge_count[i-1]
            self.out_edge_count[i] += self.out_edge_count[i-1]

        # We need to store the edge groups as name : set pairs.
        edge_groups = {}

        # Now we go through the edges again in order to both fill in the
        # transition probability matrix, and also to store the indices sorted
        # by the end-node.
        for a, b, data in self.graph.edges_iter(data=True):
            # Put the edge in the dict. Its weight is log-probability
            start = self.in_edge_count[indices[b]]

            # Start at the beginning of the section marked off for node b.
            # If another node is already there, keep walking down the list
            # until you find a -1 meaning a node hasn't been put there yet.
            while self.in_transitions[start] != -1:
                if start == self.in_edge_count[indices[b]+1]:
                    break
                start += 1

            self.in_transition_log_probabilities[start] = <double>data['probability']
            self.in_transition_pseudocounts[start] = data['pseudocount']

            # Store transition info in an array where the in_edge_count shows
            # the mapping stuff.
            self.in_transitions[start] = <int>indices[a]

            # Now do the same for out edges
            start = self.out_edge_count[indices[a]]

            while self.out_transitions[start] != -1:
                if start == self.out_edge_count[indices[a]+1]:
                    break
                start += 1

            self.out_transition_log_probabilities[start] = <double>data['probability']
            self.out_transition_pseudocounts[start] = data['pseudocount']
            self.out_transitions[start] = <int>indices[b]

            # If this edge belongs to a group, we need to add it to the
            # dictionary. We only care about forward representations of
            # the edges.
            group = data['group']
            if group != None:
                if group in edge_groups:
                    edge_groups[group].append((indices[a], indices[b]))
                else:
                    edge_groups[group] = [(indices[a], indices[b])]

        # We will organize the tied edges using three arrays. The first will be
        # the cumulative number of members in each group, to slice the later
        # arrays in the same manner as the transition arrays. The second will
        # be the index of the state the edge starts in. The third will be the
        # index of the state the edge ends in. This way, iterating across the
        # second and third lists in the slices indicated by the first list will
        # give all the edges in a group.
        total_grouped_edges = sum(map(len, edge_groups.values()))

        self.n_tied_edge_groups = len(edge_groups.keys())+1
        self.tied_edge_group_size = <int*> calloc(len(edge_groups.keys())+1,
            sizeof(int))
        self.tied_edge_group_size[0] = 0

        self.tied_edges_starts = <int*> calloc(total_grouped_edges, sizeof(int))
        self.tied_edges_ends = <int*> calloc(total_grouped_edges, sizeof(int))

        # Iterate across all the grouped edges and bin them appropriately.
        for i, (name, edges) in enumerate(edge_groups.items()):
            # Store the cumulative number of edges so far, which requires
            # adding the current number of edges (m) to the previous
            # number of edges (n)
            n = self.tied_edge_group_size[i]
            self.tied_edge_group_size[i+1] = n + len(edges)

            for j, (start, end) in enumerate(edges):
                self.tied_edges_starts[n+j] = start
                self.tied_edges_ends[n+j] = end

        for state in self.states:
            if not state.is_silent():
                dist = state.distribution
                break

        self.d = dist.d
        self.multivariate = self.d > 1

        if isinstance(dist, DiscreteDistribution):
            self.discrete = 1
            states = self.states[:self.silent_start]
            keys = []
            for state in states:
                keys.extend(state.distribution.keys())
            self.keymap = [{ key: i for i, key in enumerate(set(keys)) }]
            for state in states:
                state.distribution.bake(tuple(set(keys)))

        if self.d > 1:
            keys = [[] for i in range(self.d)]
            self.keymap = [{} for i in range(self.d)]
            for state in self.states[:self.silent_start]:
                d = state.distribution

                if isinstance(d, IndependentComponentsDistribution):
                    for i in range(self.d):
                        di = d.distributions[i]
                        if isinstance(di, DiscreteDistribution):
                            self.discrete = 1
                            keys[i].extend(di.keys())

            for i in range(self.d):
                keys[i] = tuple(set(keys[i]))
                self.keymap[i] = {key: j for j, key in enumerate(keys[i])}

            for state in self.states[:self.silent_start]:
                d = state.distribution
                if isinstance(d, IndependentComponentsDistribution):
                    d.bake(keys)

        self.state_name_mapping = {state.name: i for i, state in enumerate(self.states)}
        self.distributions = numpy.empty(self.silent_start, dtype='object')
        for i in range(self.silent_start):
            self.distributions[i] = self.states[i].distribution
            if self.d != self.distributions[i].d:
                raise ValueError("mis-matching inputs for states")

        self.distributions_ptr = <void**> self.distributions.data

        self.cython = 1
        for dist in self.distributions:
            if not isinstance(dist, Distribution) and not isinstance(dist, Model):
                self.cython = 0

        # This holds the index of the start state
        try:
            self.start_index = indices[self.start]
        except KeyError:
            raise SyntaxError("Model.start has been deleted, leaving the \
                model with no start. Please ensure it has a start.")
        # And the end state
        try:
            self.end_index = indices[self.end]
        except KeyError:
            raise SyntaxError("Model.end has been deleted, leaving the \
                model with no end. Please ensure it has an end.")


    def sample(self, n=None, length=0, path=False, random_state=None):
        """Generate a sequence from the model.

        Returns the sequence generated, as a list of emitted items. The
        model must have been baked first in order to run this method.

        If a length is specified and the HMM is infinite (no edges to the
        end state), then that number of samples will be randomly generated.
        If the length is specified and the HMM is finite, the method will
        attempt to generate a prefix of that length. Currently it will force
        itself to not take an end transition unless that is the only path,
        making it not a true random sample on a finite model.

        WARNING: If the HMM has no explicit end state, must specify a length
        to use.

        Parameters
        ----------
        n : int or None, optional
            The number of samples to generate. If None, return only one sample.

        length : int, optional
            Generate a sequence with a maximal length of this size. Used if
            you have no explicit end state. Default is 0.

        path : bool, optional
            Return the path of hidden states in addition to the emissions. If
            true will return a tuple of (sample, path). Default is False.

        random_state : int, numpy.random.RandomState, or None
            The random state used for generating samples. If set to none, a
            random seed will be used. If set to either an integer or a
            random seed, will produce deterministic outputs.

        Returns
        -------
        sample : list or tuple
            If path is true, return a tuple of (sample, path), otherwise return
            just the samples.
        """

        if self.d == 0:
            raise ValueError("must bake model before sampling")

        random_state = check_random_state(random_state)

        if n is None:
            return self._sample(length, path, random_state)
        else:
            return [self.sample(length=length, path=path, random_state=i) 
                for i in random_state.randint(10000000, size=n)]


    cdef numpy.ndarray _sample(self, int length, int path, random_state):
        cdef int i, j, k, l, li, m=len(self.states)
        cdef double cumulative_probability
        cdef double [:,:] transition_probabilities = numpy.zeros((m,m))
        cdef double [:] cum_probabilities = numpy.zeros(self.n_edges)

        cdef int*  out_edges = self.out_edge_count

        for k in range(m):
            cumulative_probability = 0.
            for l in range(out_edges[k], out_edges[k+1]):
                cumulative_probability += cexp(
                    self.out_transition_log_probabilities[l])
                cum_probabilities[l] = cumulative_probability

        # This holds the numerical index of the state we are currently in.
        # Start in the start state
        i = self.start_index

        # Record the number of samples
        cdef int n = 0
        # Define the list of emissions, and the path of hidden states taken
        cdef list emissions = [], sequence_path = []
        cdef State state
        cdef double sample

        while i != self.end_index:
            # Get the object associated with this state
            state = self.states[i]

            # Add the state to the growing path
            sequence_path.append(state)

            if not state.is_silent():
                # There's an emission distribution, so sample from it
                emissions.append(state.distribution.sample(
                    random_state=random_state))
                n += 1

            # If we've reached the specified length, return the appropriate
            # values
            if length != 0 and n >= length:
                if path:
                    return numpy.array([emissions, sequence_path])
                return numpy.array(emissions)

            # What should we pick as our next state?
            # Generate a number between 0 and 1 to make a weighted decision
            # as to which state to jump to next.
            sample = random_state.uniform(0, 1)

            # Save the last state id we were in
            j = i

            # Find out which state we're supposed to go to by comparing the
            # random number to the list of cumulative probabilities for that
            # state, and then picking the selected state.
            for k in range(out_edges[i], out_edges[i+1]):
                if cum_probabilities[k] > sample:
                    i = self.out_transitions[k]
                    break

            # If the user specified a length, and we're not at that length, and
            # we're in an infinite HMM, we want to avoid going to the end state
            # if possible. If there is only a single probability 1 end to the
            # end state we can't avoid it, otherwise go somewhere else.
            if length != 0 and self.finite == 1 and i == self.end_index:
                # If there is only one transition...
                if len(range(out_edges[j], out_edges[j+1])) == 1:
                    # ...and that transition goes to the end of the model...
                    if self.out_transitions[out_edges[j]] == self.end_index:
                        # ... then end the sampling, as nowhere else to go.
                        break

                # Take the cumulative probability of not going to the end state
                cumulative_probability = 0.
                for k in range(out_edges[k], out_edges[k+1]):
                    if self.out_transitions[k] != self.end_index:
                        cumulative_probability += cum_probabilities[k]

                # Randomly select a number in that probability range
                sample = random_state.uniform(0, cumulative_probability)

                # Select the state is corresponds to
                for k in range(out_edges[i], out_edges[i+1]):
                    if cum_probabilities[k] > sample:
                        i = self.out_transitions[k]
                        break

        # Done! Return either emissions, or emissions and path.
        if path:
            sequence_path.append(self.end)
            return numpy.array([emissions, sequence_path])

        return numpy.array(emissions)

    cpdef double log_probability(self, sequence, check_input=True):
        """Calculate the log probability of a single sequence.

        If a path is provided, calculate the log probability of that sequence
        given the path.

        Parameters
        ----------
        sequence : array-like
            Return the array of observations in a single sequence of data

        check_input : bool, optional
            Check to make sure that all emissions fall under the support of
            the emission distributions. Default is True.

        Returns
        -------
        logp : double
            The log probability of the sequence
        """

        if self.d == 0:
            raise ValueError("must bake model before computing probability")

        cdef numpy.ndarray sequence_ndarray
        cdef double* sequence_ptr
        cdef double log_probability
        cdef int n = len(sequence)
        cdef int mv = self.multivariate

        if check_input:
            sequence_ndarray = _check_input(sequence, self)
        else:
            sequence_ndarray = sequence

        sequence_ptr = <double*> sequence_ndarray.data

        with nogil:
            log_probability = self._vl_log_probability(sequence_ptr, n)

        return log_probability

    cdef double _vl_log_probability(self, double* sequence, int n) nogil:
        cdef double* f = self._forward(sequence, n, NULL)
        cdef double log_probability
        cdef int i, m = self.n_states

        if self.finite == 1:
            log_probability = f[n*m + self.end_index]
        else:
            log_probability = NEGINF
            for i in range(self.silent_start):
                log_probability = pair_lse(log_probability, f[n*m + i])

        free(f)
        return log_probability

    cpdef numpy.ndarray forward(self, sequence):
        """Run the forward algorithm on the sequence.

        Calculate the probability of each observation being aligned to each
        state by going forward through a sequence. Returns the full forward
        matrix. Each index i, j corresponds to the sum-of-all-paths log
        probability of starting at the beginning of the sequence, and aligning
        observations to hidden states in such a manner that observation i was
        aligned to hidden state j. Uses row normalization to dynamically scale
        each row to prevent underflow errors.

        If the sequence is impossible, will return a matrix of nans.

        See also:
            - Silent state handling taken from p. 71 of "Biological
        Sequence Analysis" by Durbin et al., and works for anything which
        does not have loops of silent states.
            - Row normalization technique explained by
        http://www.cs.sjsu.edu/~stamp/RUA/HMM.pdf on p. 14.

        Parameters
        ----------
        sequence : array-like
            An array (or list) of observations.

        Returns
        -------
        matrix : array-like, shape (len(sequence), n_states)
            The probability of aligning the sequences to states in a forward
            fashion.
        """

        if self.d == 0:
            raise ValueError("must bake model before using forward algorithm")

        cdef numpy.ndarray sequence_ndarray
        cdef double* sequence_data
        cdef int n = len(sequence), m = len(self.states)
        cdef int mv = self.multivariate
        cdef void** distributions = <void**> self.distributions.data
        cdef numpy.ndarray f_ndarray = numpy.zeros((n+1, m), dtype=numpy.float64)
        cdef double* f

        print(self.cython)

        sequence_ndarray = _check_input(sequence, self)
        sequence_data = <double*> sequence_ndarray.data

        print("made it here!")

        with nogil:
            f = <double*> self._forward(sequence_data, n, NULL)

        for i in range(n+1):
            for j in range(m):
                f_ndarray[i, j] = f[i*m + j]

        free(f)
        return f_ndarray

    cdef double* _forward(self, double* sequence, int n, double* emissions) nogil:
        cdef int i, k, ki, l, li
        cdef int p = self.silent_start, m = self.n_states
        cdef int dim = self.d

        cdef void** distributions = <void**> self.distributions_ptr

        cdef double log_probability
        cdef int* in_edges = self.in_edge_count

        cdef double* e = NULL
        cdef double* f = <double*> calloc(m*(n+1), sizeof(double))

        # Either fill in a new emissions matrix, or use the one which has
        # been provided from a previous call.
        if emissions is NULL:
            e = <double*> calloc(n*self.silent_start, sizeof(double))
            for l in range(self.silent_start):
                for i in range(n):
                    if self.cython == 1:
                        (<Model> distributions[l])._log_probability(sequence+i*dim, e+l*n+i, 1)
                    else:
                        with gil:
                            python_log_probability(self.distributions[l], sequence+i*dim, e+l*n+i, 1)

                    e[l*n + i] += self.state_weights[l]
        else:
            e = emissions

        # We must start in the start state, having emitted 0 symbols
        for i in range(m):
            f[i] = NEGINF
        f[self.start_index] = 0.

        for l in range(self.silent_start, m):
            # Handle transitions between silent states before the first symbol
            # is emitted. No non-silent states have non-zero probability yet, so
            # we can ignore them.
            if l == self.start_index:
                # Start state log-probability is already right. Don't touch it.
                continue

            # This holds the log total transition probability in from
            # all current-step silent states that can have transitions into
            # this state.
            log_probability = NEGINF
            for k in range(in_edges[l], in_edges[l+1]):
                ki = self.in_transitions[k]
                if ki < self.silent_start or ki >= l:
                    continue

                # For each current-step preceding silent state k
                log_probability = pair_lse(log_probability,
                    f[ki] + self.in_transition_log_probabilities[k])

            # Update the table entry
            f[l] = log_probability

        for i in range(n):
            for l in range(self.silent_start):
                # Do the recurrence for non-silent states l
                # This holds the log total transition probability in from
                # all previous states

                log_probability = NEGINF
                for k in range(in_edges[l], in_edges[l+1]):
                    ki = self.in_transitions[k]

                    # For each previous state k
                    log_probability = pair_lse(log_probability,
                        f[i*m + ki] + self.in_transition_log_probabilities[k])

                # Now set the table entry for log probability of emitting
                # index+1 characters and ending in state l
                f[(i+1)*m + l] = log_probability + e[i + l*n]

            for l in range(self.silent_start, m):
                # Now do the first pass over the silent states
                # This holds the log total transition probability in from
                # all current-step non-silent states
                log_probability = NEGINF
                for k in range(in_edges[l], in_edges[l+1]):
                    ki = self.in_transitions[k]
                    if ki >= self.silent_start:
                        continue

                    # For each current-step non-silent state k
                    log_probability = pair_lse(log_probability,
                        f[(i+1)*m + ki] + self.in_transition_log_probabilities[k])

                # Set the table entry to the partial result.
                f[(i+1)*m + l] = log_probability

            for l in range(self.silent_start, m):
                # Now the second pass through silent states, where we account
                # for transitions between silent states.

                # This holds the log total transition probability in from
                # all current-step silent states that can have transitions into
                # this state.
                log_probability = NEGINF
                for k in range(in_edges[l], in_edges[l+1]):
                    ki = self.in_transitions[k]
                    if ki < self.silent_start or ki >= l:
                        continue
                    # For each current-step preceding silent state k
                    log_probability = pair_lse(log_probability,
                        f[(i+1)*m + ki] + self.in_transition_log_probabilities[k])

                # Add the previous partial result and update the table entry
                f[(i+1)*m + l] = pair_lse(f[(i+1)*m + l], log_probability)

        if emissions is NULL:
            free(e)
        return f

    cpdef numpy.ndarray backward(self, sequence):
        """Run the backward algorithm on the sequence.

        Calculate the probability of each observation being aligned to each
        state by going backward through a sequence. Returns the full backward
        matrix. Each index i, j corresponds to the sum-of-all-paths log
        probability of starting at the end of the sequence, and aligning
        observations to hidden states in such a manner that observation i was
        aligned to hidden state j. Uses row normalization to dynamically scale
        each row to prevent underflow errors.

        If the sequence is impossible, will return a matrix of nans.

        See also:
            - Silent state handling taken from p. 71 of "Biological
        Sequence Analysis" by Durbin et al., and works for anything which
        does not have loops of silent states.
            - Row normalization technique explained by
        http://www.cs.sjsu.edu/~stamp/RUA/HMM.pdf on p. 14.

        Parameters
        ----------
        sequence : array-like
            An array (or list) of observations.

        Returns
        -------
        matrix : array-like, shape (len(sequence), n_states)
            The probability of aligning the sequences to states in a backward
            fashion.
        """

        if self.d == 0:
            raise ValueError("must bake model before using backward algorithm")

        cdef numpy.ndarray sequence_ndarray
        cdef double* sequence_data
        cdef double* b
        cdef int n = len(sequence), m = len(self.states)
        cdef int mv = self.multivariate
        cdef numpy.ndarray b_ndarray = numpy.zeros((n+1, m), dtype=numpy.float64)

        sequence_ndarray = _check_input(sequence, self)
        sequence_data = <double*> sequence_ndarray.data

        with nogil:
            b = self._backward(sequence_data, n, NULL)

        for i in range(n+1):
            for j in range(m):
                b_ndarray[i, j] = b[i*m + j]

        free(b)
        return b_ndarray

    cdef double* _backward(self, double* sequence, int n, double* emissions) nogil:
        cdef int i, ir, k, kr, l, li
        cdef int p = self.silent_start, m = self.n_states
        cdef int dim = self.d

        cdef void** distributions = <void**> self.distributions_ptr

        cdef double log_probability
        cdef int* out_edges = self.out_edge_count

        cdef double* e = NULL
        cdef double* b = <double*> calloc((n+1)*m, sizeof(double))

        # Either fill in a new emissions matrix, or use the one which has
        # been provided from a previous call.
        if emissions is NULL:
            e = <double*> calloc(n*self.silent_start, sizeof(double))
            for l in range(self.silent_start):
                for i in range(n):
                    if self.cython == 1:
                        (<Model> distributions[l])._log_probability(sequence+i*dim, e+l*n+i, 1)
                    else:
                        with gil:
                            python_log_probability(self.distributions[l], sequence+i*dim, e+l*n+i, 1)

                    e[l*n + i] += self.state_weights[l]
        else:
            e = emissions

        # We must end in the end state, having emitted len(sequence) symbols
        if self.finite == 1:
            for i in range(m):
                b[n*m + i] = NEGINF
            b[n*m + self.end_index] = 0
        else:
            for i in range(self.silent_start):
                b[n*m + i] = 0.
            for i in range(self.silent_start, m):
                b[n*m + i] = NEGINF

        for kr in range(m-self.silent_start):
            if self.finite == 0:
                break
            # Cython arrays cannot go backwards, so modify the loop to account
            # for this.
            k = m - kr - 1

            # Do the silent states' dependencies on each other.
            # Doing it in reverse order ensures that anything we can
            # possibly transition to is already done.

            if k == self.end_index:
                # We already set the log-probability for this, so skip it
                continue

            # This holds the log total probability that we go to
            # current-step silent states and then continue from there to
            # finish the sequence.
            log_probability = NEGINF
            for l in range(out_edges[k], out_edges[k+1]):
                li = self.out_transitions[l]
                if li < k+1:
                    continue

                # For each possible current-step silent state we can go to,
                # take into account just transition probability
                log_probability = pair_lse(log_probability,
                    b[n*m + li] + self.out_transition_log_probabilities[l])

            # Now this is the probability of reaching the end state given we are
            # in this silent state.
            b[n*m + k] = log_probability

        for k in range(self.silent_start):
            if self.finite == 0:
                break
            # Do the non-silent states in the last step, which depend on
            # current-step silent states.

            # This holds the total accumulated log probability of going
            # to such states and continuing from there to the end.
            log_probability = NEGINF
            for l in range(out_edges[k], out_edges[k+1]):
                li = self.out_transitions[l]
                if li < self.silent_start:
                    continue

                # For each current-step silent state, add in the probability
                # of going from here to there and then continuing on to the
                # end of the sequence.
                log_probability = pair_lse(log_probability,
                    b[n*m + li] + self.out_transition_log_probabilities[l])

            # Now we have summed the probabilities of all the ways we can
            # get from here to the end, so we can fill in the table entry.
            b[n*m + k] = log_probability

        # Now that we're done with the base case, move on to the recurrence
        for ir in range(n):
            #if self.finite == 0 and ir == 0:
            #   continue
            # Cython xranges cannot go backwards properly, redo to handle
            # it properly
            i = n - ir - 1
            for kr in range(m-self.silent_start):
                k = m - kr - 1

                # Do the silent states' dependency on subsequent non-silent
                # states, iterating backwards to match the order we use later.

                # This holds the log total probability that we go to some
                # subsequent state that emits the right thing, and then continue
                # from there to finish the sequence.
                log_probability = NEGINF
                for l in range(out_edges[k], out_edges[k+1]):
                    li = self.out_transitions[l]
                    if li >= self.silent_start:
                        continue

                    # For each subsequent non-silent state l, take into account
                    # transition and emission emission probability.
                    log_probability = pair_lse(log_probability,
                        b[(i+1)*m + li] + self.out_transition_log_probabilities[l] +
                        e[i + li*n])

                # We can't go from a silent state here to a silent state on the
                # next symbol, so we're done finding the probability assuming we
                # transition straight to a non-silent state.
                b[i*m + k] = log_probability

            for kr in range(m-self.silent_start):
                k = m - kr - 1

                # Do the silent states' dependencies on each other.
                # Doing it in reverse order ensures that anything we can
                # possibly transition to is already done.

                # This holds the log total probability that we go to
                # current-step silent states and then continue from there to
                # finish the sequence.
                log_probability = NEGINF
                for l in range(out_edges[k], out_edges[k+1]):
                    li = self.out_transitions[l]
                    if li < k+1:
                        continue

                    # For each possible current-step silent state we can go to,
                    # take into account just transition probability
                    log_probability = pair_lse(log_probability,
                        b[i*m + li] + self.out_transition_log_probabilities[l])

                # Now add this probability in with the probability accumulated
                # from transitions to subsequent non-silent states.
                b[i*m + k] = pair_lse(log_probability, b[i*m + k])

            for k in range(self.silent_start):
                # Do the non-silent states in the current step, which depend on
                # subsequent non-silent states and current-step silent states.

                # This holds the total accumulated log probability of going
                # to such states and continuing from there to the end.
                log_probability = NEGINF
                for l in range(out_edges[k], out_edges[k+1]):
                    li = self.out_transitions[l]
                    if li >= self.silent_start:
                        continue

                    # For each subsequent non-silent state l, take into account
                    # transition and emission emission probability.
                    log_probability = pair_lse(log_probability,
                        b[(i+1)*m + li] + self.out_transition_log_probabilities[l] +
                        e[i + li*n])

                for l in range(out_edges[k], out_edges[k+1]):
                    li = self.out_transitions[l]
                    if li < self.silent_start:
                        continue

                    # For each current-step silent state, add in the probability
                    # of going from here to there and then continuing on to the
                    # end of the sequence.
                    log_probability = pair_lse(log_probability,
                        b[i*m + li] + self.out_transition_log_probabilities[l])

                # Now we have summed the probabilities of all the ways we can
                # get from here to the end, so we can fill in the table entry.
                b[i*m + k] = log_probability

        if emissions is NULL:
            free(e)
        return b

    def forward_backward(self, sequence):
        """Run the forward-backward algorithm on the sequence.

        This algorithm returns an emission matrix and a transition matrix. The
        emission matrix returns the normalized probability that each each state
        generated that emission given both the symbol and the entire sequence.
        The transition matrix returns the expected number of times that a
        transition is used.

        If the sequence is impossible, will return (None, None)

        See also:
            - Forward and backward algorithm implementations. A comprehensive
            description of the forward, backward, and forward-background
            algorithm is here:
            http://en.wikipedia.org/wiki/Forward%E2%80%93backward_algorithm

        Parameters
        ----------
        sequence : array-like
            An array (or list) of observations.

        Returns
        -------
        emissions : array-like, shape (len(sequence), n_nonsilent_states)
            The normalized probabilities of each state generating each emission.

        transitions : array-like, shape (n_states, n_states)
            The expected number of transitions across each edge in the model.
        """

        if self.d == 0:
            raise ValueError("must bake model before using forward-backward algorithm")

        cdef numpy.ndarray sequence_ndarray
        cdef double* sequence_data
        cdef int n = len(sequence), m = len(self.states)
        cdef int mv = self.multivariate
        cdef void** distributions = <void**> self.distributions.data

        sequence_ndarray = _check_input(sequence, self)
        sequence_data = <double*> sequence_ndarray.data

        return self._forward_backward(sequence_data, n)

    cdef tuple _forward_backward(self, double* sequence, int n):
        cdef int i, k, j, l, ki, li
        cdef int m=len(self.states)
        cdef int dim = self.d
        cdef double* e = <double*> calloc(n*self.silent_start, sizeof(double))
        cdef double* f
        cdef double* b

        cdef void** distributions = <void**> self.distributions_ptr

        cdef numpy.ndarray expected_transitions_ndarray = numpy.zeros((m, m))
        cdef double* expected_transitions = <double*> expected_transitions_ndarray.data

        cdef numpy.ndarray emission_weights_ndarray = numpy.zeros((n, self.silent_start))
        cdef double* emission_weights = <double*> emission_weights_ndarray.data

        cdef double log_sequence_probability, log_probability
        cdef double log_transition_emission_probability_sum

        cdef int* out_edges = self.out_edge_count
        cdef int* tied_states = self.tied_state_count

        # Calculate the emissions table
        for l in range(self.silent_start):
            for i in range(n):
                if self.cython == 1:
                    (<Model> distributions[l])._log_probability(sequence+i*dim, e+l*n+i, 1)
                else:
                    python_log_probability(self.distributions[l], sequence+i*dim, e+l*n+i, 1)

                e[l*n + i] += self.state_weights[l]

        f = self._forward(sequence, n, e)
        b = self._backward(sequence, n, e)

        if self.finite == 1:
            log_sequence_probability = f[n*m + self.end_index]
        else:
            log_sequence_probability = NEGINF
            for i in range(self.silent_start):
                log_sequence_probability = pair_lse(
                    log_sequence_probability, f[n*m + i])

        # Is the sequence impossible? If so, don't bother calculating any more.
        if log_sequence_probability == NEGINF:
            print("Warning: Sequence is impossible.")
            return (None, None)

        for k in range(m):
            # For each state we could have come from
            for l in range(out_edges[k], out_edges[k+1]):
                li = self.out_transitions[l]
                if li >= self.silent_start:
                    continue

                # For each state we could go to (and emit a character)
                # Sum up probabilities that we later normalize by
                # probability of sequence.
                log_transition_emission_probability_sum = NEGINF

                for i in range(n):
                    # For each character in the sequence
                    # Add probability that we start and get up to state k,
                    # and go k->l, and emit the symbol from l, and go from l
                    # to the end.
                    log_transition_emission_probability_sum = pair_lse(
                        log_transition_emission_probability_sum,
                        f[i*m + k] + self.out_transition_log_probabilities[l] +
                        e[i + li*n] + b[(i+1)*m + li])

                # Now divide by probability of the sequence to make it given
                # this sequence, and add as this sequence's contribution to
                # the expected transitions matrix's k, l entry.
                expected_transitions[k*m + li] += cexp(
                    log_transition_emission_probability_sum -
                    log_sequence_probability)

            for l in range(out_edges[k], out_edges[k+1]):
                li = self.out_transitions[l]
                if li < self.silent_start:
                    continue

                # For each silent state we can go to on the same character
                # Sum up probabilities that we later normalize by
                # probability of sequence.

                log_transition_emission_probability_sum = NEGINF
                for i in range(n+1):
                    # For each row in the forward DP table (where we can
                    # have transitions to silent states) of which we have 1
                    # more than we have symbols...

                    # Add probability that we start and get up to state k,
                    # and go k->l, and go from l to the end. In this case,
                    # we use forward and backward entries from the same DP
                    # table row, since no character is being emitted.
                    log_transition_emission_probability_sum = pair_lse(
                        log_transition_emission_probability_sum,
                        f[i*m + k] + self.out_transition_log_probabilities[l]
                        + b[i*m + li])

                # Now divide by probability of the sequence to make it given
                # this sequence, and add as this sequence's contribution to
                # the expected transitions matrix's k, l entry.
                expected_transitions[k*m + li] += cexp(
                    log_transition_emission_probability_sum -
                    log_sequence_probability)

            if k < self.silent_start:
                # Now think about emission probabilities from this state

                for i in xrange(n):
                    # For each symbol that came out

                    # What's the weight of this symbol for that state?
                    # Probability that we emit index characters and then
                    # transition to state l, and that from state l we
                    # continue on to emit len(sequence) - (index + 1)
                    # characters, divided by the probability of the
                    # sequence under the model.
                    # According to http://www1.icsi.berkeley.edu/Speech/
                    # docs/HTKBook/node7_mn.html, we really should divide by
                    # sequence probability.

                    emission_weights[i*self.silent_start + k] = f[(i+1)*m + k] + b[(i+1)*m + k] - \
                        log_sequence_probability


        free(e)
        free(b)
        free(f)
        
        return expected_transitions_ndarray, emission_weights_ndarray

    cpdef tuple viterbi(self, sequence):
        """Run the Viteri algorithm on the sequence.

        Run the Viterbi algorithm on the sequence given the model. This finds
        the ML path of hidden states given the sequence. Returns a tuple of the
        log probability of the ML path, or (-inf, None) if the sequence is
        impossible under the model. If a path is returned, it is a list of
        tuples of the form (sequence index, state object).

        This is fundamentally the same as the forward algorithm using max
        instead of sum, except the traceback is more complicated, because
        silent states in the current step can trace back to other silent states
        in the current step as well as states in the previous step.

        See also:
            - Viterbi implementation described well in the wikipedia article
            http://en.wikipedia.org/wiki/Viterbi_algorithm

        Parameters
        ----------
        sequence : array-like
            An array (or list) of observations.

        Returns
        -------
        logp : double
            The log probability of the sequence under the Viterbi path

        path : list of tuples
            Tuples of (state index, state object) of the states along the
            Viterbi path.
        """

        if self.d == 0:
            raise ValueError("must bake model before using Viterbi algorithm")

        cdef numpy.ndarray sequence_ndarray
        cdef double* sequence_data
        cdef double logp
        cdef int n = len(sequence), m = len(self.states)
        cdef int mv = self.multivariate
        cdef void** distributions = <void**> self.distributions.data
        cdef int* path = <int*> calloc(n+m, sizeof(int))
        cdef list vpath = []

        sequence_ndarray = _check_input(sequence, self)
        sequence_data = <double*> sequence_ndarray.data
        logp = self._viterbi(sequence_data, path, n, m)

        for i in range(n+m):
            if path[i] == -1:
                break

            vpath.append((path[i], self.states[path[i]]))

        free(path)
        return logp, vpath if logp > NEGINF else None


    cdef double _viterbi(self, double* sequence, int* path, int n, int m) nogil:
        cdef int p = self.silent_start
        cdef int i, l, k, ki
        cdef int dim = self.d

        cdef void** distributions = <void**> self.distributions_ptr

        cdef int* tracebackx = <int*> calloc((n+1)*m, sizeof(int))
        cdef int* tracebacky = <int*> calloc((n+1)*m, sizeof(int))
        cdef double* v = <double*> calloc((n+1)*m, sizeof(double))
        cdef double* e = <double*> calloc((n*self.silent_start), sizeof(double))

        cdef double state_log_probability
        cdef int end_index
        cdef double log_probability
        cdef int* in_edges = self.in_edge_count

        memset(path, -1, (n+m)*sizeof(int))

        # Fill in the emission table
        for l in range(self.silent_start):
            for i in range(n):
                if self.cython == 1:
                    (<Model> distributions[l])._log_probability(sequence+i*dim, e+l*n+i, 1)
                else:
                    with gil:
                        python_log_probability(self.distributions[l], sequence+i*dim, e+l*n+i, 1)

                e[l*n + i] += self.state_weights[l]

        for i in range(m):
            v[i] = NEGINF
        v[self.start_index] = 0

        for l in range(self.silent_start, m):
            # Handle transitions between silent states before the first symbol
            # is emitted. No non-silent states have non-zero probability yet, so
            # we can ignore them.
            if l == self.start_index:
                # Start state log-probability is already right. Don't touch it.
                continue

            for k in range(in_edges[l], in_edges[l+1]):
                ki = self.in_transitions[k]
                if ki < self.silent_start or ki >= l:
                    continue

                # For each current-step preceding silent state k
                # This holds the log-probability coming that way
                state_log_probability = v[ki] + self.in_transition_log_probabilities[k]

                if state_log_probability > v[l]:
                    v[l] = state_log_probability
                    tracebackx[l] = 0
                    tracebacky[l] = ki

        for i in range(n):
            for l in range(self.silent_start):
                # Do the recurrence for non-silent states l
                # Start out saying the best likelihood we have is -inf
                v[(i+1)*m + l] = NEGINF

                for k in range(in_edges[l], in_edges[l+1]):
                    ki = self.in_transitions[k]

                    # For each previous state k
                    # This holds the log-probability coming that way
                    state_log_probability = v[i*m + ki] + \
                        self.in_transition_log_probabilities[k] + e[i + l*n]

                    if state_log_probability > v[(i+1)*m + l]:
                        v[(i+1)*m + l] = state_log_probability
                        tracebackx[(i+1)*m + l] = i
                        tracebacky[(i+1)*m + l] = ki

            for l in range(self.silent_start, m):
                # Now do the first pass over the silent states, finding the best
                # current-step non-silent state they could come from.
                # Start out saying the best likelihood we have is -inf
                v[(i+1)*m + l] = NEGINF

                for k in range(in_edges[l], in_edges[l+1]):
                    ki = self.in_transitions[k]
                    if ki >= self.silent_start:
                        continue

                    # For each current-step non-silent state k
                    # This holds the log-probability coming that way
                    state_log_probability = v[(i+1)*m + ki] + \
                        self.in_transition_log_probabilities[k]

                    if state_log_probability > v[(i+1)*m + l]:
                        v[(i+1)*m + l] = state_log_probability
                        tracebackx[(i+1)*m + l] = i+1
                        tracebacky[(i+1)*m + l] = ki

            for l in range(self.silent_start, m):
                # Now the second pass through silent states, where we check the
                # silent states that could potentially reach here and see if
                # they're better than the non-silent states we found.

                for k in range(in_edges[l], in_edges[l+1]):
                    ki = self.in_transitions[k]
                    if ki < self.silent_start or ki >= l:
                        continue

                    # For each current-step preceding silent state k
                    # This holds the log-probability coming that way
                    state_log_probability = v[(i+1)*m + ki] + \
                        self.in_transition_log_probabilities[k]

                    if state_log_probability > v[(i+1)*m + l]:
                        v[(i+1)*m + l] = state_log_probability
                        tracebackx[(i+1)*m + l] = i+1
                        tracebacky[(i+1)*m + l] = ki

        # Now the DP table is filled in. If this is a finite model, get the
        # log likelihood of ending up in the end state after following the
        # ML path through the model. If an infinite sequence, find the state
        # which the ML path ends in, and begin there.
        if self.finite == 1:
            log_probability = v[n*m + self.end_index]
            end_index = self.end_index
        else:
            end_index = -1
            log_probability = NEGINF
            for i in range(m):
                if v[n*m + i] > log_probability:
                    log_probability = v[n*m + i]
                    end_index = i

        if log_probability == NEGINF:
            free(tracebackx)
            free(tracebacky)
            free(v)
            free(e)
            return log_probability

        # Otherwise, do the traceback
        # This holds the path, which we construct in reverse order
        cdef int px = n, py = end_index, npx
        cdef int length = 0

        while px != 0 or py != self.start_index:
            # Until we've traced back to the start...
            # Put the position in the path, making sure to look up the state
            # object to use instead of the state index.
            path[length] = py
            length += 1

            # Go backwards
            npx = tracebackx[px*m + py]
            py = tracebacky[px*m + py]
            px = npx

        # We've now reached the start (if we didn't raise an exception because
        # we messed up the traceback)
        # Record that we start at the start
        path[length] = py

        for i in range((length + 1) / 2):
            path[i], path[length-i] = path[length-i], path[i]

        free(tracebackx)
        free(tracebacky)
        free(v)
        free(e)
        return log_probability

    def predict_proba(self, sequence):
        """Calculate the state probabilities for each observation in the sequence.

        Run the forward-backward algorithm on the sequence and return the emission
        matrix. This is the normalized probability that each each state
        generated that emission given both the symbol and the entire sequence.

        This is a sklearn wrapper for the forward backward algorithm.

        See also:
            - Forward and backward algorithm implementations. A comprehensive
            description of the forward, backward, and forward-background
            algorithm is here:
            http://en.wikipedia.org/wiki/Forward%E2%80%93backward_algorithm

        Parameters
        ----------
        sequence : array-like
            An array (or list) of observations.

        Returns
        -------
        emissions : array-like, shape (len(sequence), n_nonsilent_states)
            The normalized probabilities of each state generating each emission.
        """

        if self.d == 0:
            raise ValueError("must bake model before prediction")

        return numpy.exp(self.predict_log_proba(sequence))

    def predict_log_proba(self, sequence):
        """Calculate the state log probabilities for each observation in the sequence.

        Run the forward-backward algorithm on the sequence and return the emission
        matrix. This is the log normalized probability that each each state
        generated that emission given both the symbol and the entire sequence.

        This is a sklearn wrapper for the forward backward algorithm.

        See also:
            - Forward and backward algorithm implementations. A comprehensive
            description of the forward, backward, and forward-background
            algorithm is here:
            http://en.wikipedia.org/wiki/Forward%E2%80%93backward_algorithm

        Parameters
        ----------
        sequence : array-like
            An array (or list) of observations.

        Returns
        -------
        emissions : array-like, shape (len(sequence), n_nonsilent_states)
            The log normalized probabilities of each state generating each emission.
        """

        if self.d == 0:
            raise ValueError("must bake model before prediction")

        cdef int n = len(sequence), m = len(self.states)
        cdef int mv = self.multivariate
        cdef numpy.ndarray sequence_ndarray
        cdef numpy.ndarray r_ndarray = numpy.zeros((n, self.silent_start), dtype='float64')
        cdef double* sequence_data
        cdef double* r = <double*> r_ndarray.data

        sequence_ndarray = _check_input(sequence, self)
        sequence_data = <double*> sequence_ndarray.data

        with nogil:
            self._predict_log_proba(sequence_data, r, n, NULL)

        return r_ndarray

    cdef void _predict_log_proba(self, double* sequence, double* r, int n,
        double* emissions) nogil:
        cdef int i, k, l, li
        cdef int m = self.n_states, dim = self.d
        cdef double log_sequence_probability
        cdef double* f
        cdef double* b
        cdef double* e
        cdef void** distributions = self.distributions_ptr

        if emissions is NULL:
            e = <double*> calloc(n*self.silent_start, sizeof(double))
            for l in range(self.silent_start):
                for i in range(n):
                    if self.cython == 1:
                        (<Model> distributions[l])._log_probability(sequence+i*dim, e+l*n+i, 1)
                    else:
                        with gil:
                            python_log_probability(self.distributions[l], sequence+i*dim, e+l*n+i, 1)

                    e[l*n + i] += self.state_weights[l]
        else:
            e = emissions

        # Fill in both the F and B DP matrices.
        f = self._forward(sequence, n, emissions)
        b = self._backward(sequence, n, emissions)

        # Find out the probability of the sequence
        if self.finite == 1:
            log_sequence_probability = f[n*m + self.end_index]
        else:
            log_sequence_probability = NEGINF
            for i in range(self.silent_start):
                log_sequence_probability = pair_lse(
                    log_sequence_probability, f[n*m + i])

        # Is the sequence impossible? If so, don't bother calculating any more.
        if log_sequence_probability == NEGINF:
            with gil:
                print("Warning: Sequence is impossible.")

        for k in range(m):
            if k < self.silent_start:
                for i in range(n):
                    # For each symbol that came out
                    # What's the weight of this symbol for that state?
                    # Probability that we emit index characters and then
                    # transition to state l, and that from state l we
                    # continue on to emit len(sequence) - (index + 1)
                    # characters, divided by the probability of the
                    # sequence under the model.
                    # According to http://www1.icsi.berkeley.edu/Speech/
                    # docs/HTKBook/node7_mn.html, we really should divide by
                    # sequence probability.
                    r[i*self.silent_start + k] = f[(i+1)*m + k] + b[(i+1)*m + k] - \
                        log_sequence_probability

        free(f)
        free(b)
        free(e)

    def predict(self, sequence, algorithm='map'):
        """Calculate the most likely state for each observation.

        This can be either the Viterbi algorithm or maximum a posteriori. It
        returns the probability of the sequence under that state sequence and
        the actual state sequence.

        This is a sklearn wrapper for the Viterbi and maximum_a_posteriori methods.

        Parameters
        ----------
        sequence : array-like
            An array (or list) of observations.

        algorithm : "map", "viterbi"
            The algorithm with which to decode the sequence

        Returns
        -------
        path : list of integers
            A list of the ids of states along the MAP or the Viterbi path.
        """

        if self.d == 0:
            raise ValueError("must bake model before prediction")

        if algorithm == 'map':
            return [state_id for state_id, state in self.maximum_a_posteriori(sequence)[1]]
        return [state_id for state_id, state in self.viterbi(sequence)[1]]

    def maximum_a_posteriori(self, sequence):
        """Run posterior decoding on the sequence.

        MAP decoding is an alternative to viterbi decoding, which returns the
        most likely state for each observation, based on the forward-backward
        algorithm. This is also called posterior decoding. This method is
        described on p. 14 of http://ai.stanford.edu/~serafim/CS262_2007/
        notes/lecture5.pdf

        WARNING: This may produce impossible sequences.

        Parameters
        ----------
        sequence : array-like
            An array (or list) of observations.

        Returns
        -------
        logp : double
            The log probability of the sequence under the Viterbi path

        path : list of tuples
            Tuples of (state index, state object) of the states along the
            posterior path.
        """

        if self.d == 0:
            raise ValueError("must bake model before using MAP decoding")

        return self._maximum_a_posteriori(numpy.array(sequence))


    cdef tuple _maximum_a_posteriori(self, numpy.ndarray sequence):
        cdef int i, k, l, li
        cdef int m=len(self.states), n=len(sequence)
        cdef double [:,:] emission_weights = self.predict_log_proba(sequence)

        cdef list path = []
        cdef double maximum_emission_weight
        cdef double log_probability_sum = 0
        cdef int maximum_index

        # Go through each symbol and determine what the most likely state
        # that it came from is.
        for k in xrange(n):
            maximum_index = -1
            maximum_emission_weight = NEGINF

            # Go through each hidden state and see which one has the maximal
            # weight for emissions. Tied states are not taken into account
            # here, because we are not performing training.
            for l in xrange(self.silent_start):
                if emission_weights[k, l] > maximum_emission_weight:
                    maximum_emission_weight = emission_weights[k, l]
                    maximum_index = l

            path.append((maximum_index, self.states[maximum_index]))
            log_probability_sum += maximum_emission_weight

        return log_probability_sum, path

    def fit(self, sequences, weights=None, labels=None, stop_threshold=1E-9,
        min_iterations=0, max_iterations=1e8, algorithm='baum-welch',
        pseudocount=None, transition_pseudocount=0, emission_pseudocount=0.0,
        use_pseudocount=False, inertia=None, edge_inertia=0.0,
        distribution_inertia=0.0, batch_size=None, batches_per_epoch=None,
        lr_decay=0.0, callbacks=[], return_history=False, verbose=False, n_jobs=1):
        """Fit the model to data using either Baum-Welch, Viterbi, or supervised training.

        Given a list of sequences, performs re-estimation on the model
        parameters. The two supported algorithms are "baum-welch", "viterbi",
        and "labeled", indicating their respective algorithm. "labeled"
        corresponds to supervised learning that requires passing in a matching
        list of labels for each symbol seen in the sequences.

        Training supports a wide variety of other options including using
        edge pseudocounts and either edge or distribution inertia.

        Parameters
        ----------
        sequences : array-like
            An array of some sort (list, numpy.ndarray, tuple..) of sequences,
            where each sequence is a numpy array, which is 1 dimensional if
            the HMM is a one dimensional array, or multidimensional if the HMM
            supports multiple dimensions.

        weights : array-like or None, optional
            An array of weights, one for each sequence to train on. If None,
            all sequences are equally weighted. Default is None.

        labels : array-like or None, optional
            An array of state labels for each sequence. This is only used in
            'labeled' training. If used this must be comprised of n lists where
            n is the number of sequences to train on, and each of those lists
            must have one label per observation. A None in this list corresponds
            to no labels for the entire sequence and triggers semi-supervised
            learning, where the labeled sequences are summarized using labeled
            fitting and the unlabeled are summarized using the specified algorithm.
            Default is None.

        stop_threshold : double, optional
            The threshold the improvement ratio of the models log probability
            in fitting the scores. Default is 1e-9.

        min_iterations : int, optional
            The minimum number of iterations to run Baum-Welch training for.
            Default is 0.

        max_iterations : int, optional
            The maximum number of iterations to run Baum-Welch training for.
            Default is 1e8.

        algorithm : 'baum-welch', 'viterbi', 'labeled'
            The training algorithm to use. Baum-Welch uses the forward-backward
            algorithm to train using a version of structured EM. Viterbi
            iteratively runs the sequences through the Viterbi algorithm and
            then uses hard assignments of observations to states using that.
            Default is 'baum-welch'. Labeled training requires that labels
            are provided for each observation in each sequence.

        pseudocount : double, optional
            A pseudocount to add to both transitions and emissions. If supplied,
            it will override both transition_pseudocount and emission_pseudocount
            in the same way that specifying `inertia` will override both
            `edge_inertia` and `distribution_inertia`. Default is None.

        transition_pseudocount : double, optional
            A pseudocount to add to all transitions to add a prior to the
            MLE estimate of the transition probability. Default is 0.

        emission_pseudocount : double, optional
            A pseudocount to add to the emission of each distribution. This
            effectively smoothes the states to prevent 0. probability symbols
            if they don't happen to occur in the data. Only effects hidden
            Markov models defined over discrete distributions. Default is 0.

        use_pseudocount : bool, optional
            Whether to use the pseudocounts defined in the `add_edge` method
            for edge-specific pseudocounts when updating the transition
            probability parameters. Does not effect the `transition_pseudocount`
            and `emission_pseudocount` parameters, but can be used in addition
            to them. Default is False.

        inertia : double or None, optional, range [0, 1]
            If double, will set both edge_inertia and distribution_inertia to
            be that value. If None, will not override those values. Default is
            None.

        edge_inertia : bool, optional, range [0, 1]
            Whether to use inertia when updating the transition probability
            parameters. Default is 0.0.

        distribution_inertia : double, optional, range [0, 1]
            Whether to use inertia when updating the distribution parameters.
            Default is 0.0.

        batch_size : int or None, optional
            The number of samples in a batch to summarize on. This controls
            the size of the set sent to `summarize` and so does not make the
            update any less exact. This is useful when training on a memory
            map and cannot load all the data into memory. If set to None,
            batch_size is 1 / n_jobs. Default is None.

        batches_per_epoch : int or None, optional
            The number of batches in an epoch. This is the number of batches to
            summarize before calling `from_summaries` and updating the model
            parameters. This allows one to do minibatch updates by updating the
            model parameters before setting the full dataset. If set to None,
            uses the full dataset. Default is None.

        lr_decay : double, optional, positive
            The step size decay as a function of the number of iterations.
            Functionally, this sets the inertia to be (2+k)^{-lr_decay}
            where k is the number of iterations. This causes initial
            iterations to have more of an impact than later iterations,
            and is frequently used in minibatch learning. This value is
            suggested to be between 0.5 and 1. Default is 0, meaning no
            decay.

        callbacks : list, optional
            A list of callback objects that describe functionality that should
            be undertaken over the course of training.

        return_history : bool, optional
            Whether to return the history during training as well as the model.

        verbose : bool, optional
            Whether to print the improvement in the model fitting at each
            iteration. Default is True.

        n_jobs : int, optional
            The number of threads to use when performing training. This
            leads to exact updates. Default is 1.

        Returns
        -------
        improvement : double
            The total improvement in fitting the model to the data
        """

        if self.d == 0:
            raise ValueError("must bake model before fitting")

        cdef int iteration = 0
        cdef int mv = self.multivariate
        cdef double improvement = INF
        cdef double total_improvement = 0
        cdef double initial_log_probability_sum
        cdef double log_probability_sum
        cdef double last_log_probability_sum
        cdef str alg = algorithm.lower()
        cdef bint check_input = alg == 'viterbi'
        cdef list X = []

        training_start_time = time.time()

        for sequence in sequences:
            sequence_ndarray = _check_input(sequence, self)
            X.append(sequence_ndarray)

        if weights is None:
            weights = numpy.ones(len(X), dtype='float64')
        else:
            weights = numpy.array(weights, dtype='float64')

        n = len(X)

        semisupervised = False
        if labels is not None:
            if None in labels:
                semisupervised = True
                X_labeled = [x for x, label in zip(X, labels) if label != None]
                X_unlabeled = [x for x, label in zip(X, labels) if label == None]

                weights_labeled = numpy.array([weight for weight, label in zip(weights, labels) if label != None])
                weights_unlabeled = numpy.array([weight for weight, label in zip(weights, labels) if label == None])

                labels = [label for label in labels if label != None]

            labels = numpy.array([numpy.array(label) for label in labels])

        if semisupervised:
            starts_labeled = [int(i*len(X_labeled)/n_jobs) for i in range(n_jobs)]
            ends_labeled = [int(i*len(X_labeled)/n_jobs) for i in range(1, n_jobs+1)]

            starts_unlabeled = [int(i*len(X_unlabeled)/n_jobs) for i in range(n_jobs)]
            ends_unlabeled = [int(i*len(X_unlabeled)/n_jobs) for i in range(1, n_jobs+1)]
        else:
            if batch_size is None:
                starts = [int(i*n/n_jobs) for i in range(n_jobs)]
                ends = [int(i*n/n_jobs) for i in range(1, n_jobs+1)]
            else:
                starts = list(range(0, n, batch_size))
                if starts[-1] == n:
                    starts = starts[:-1]
                ends = list(range(batch_size, n, batch_size)) + [n]

        minibatching = batches_per_epoch is not None
        batches_per_epoch = batches_per_epoch or len(starts)
        n_seen_batches = 0
        epoch_starts, epoch_ends = None, None

        callbacks = [History()] + callbacks
        for callback in callbacks:
            callback.model = self
            callback.on_training_begin()

        with Parallel(n_jobs=n_jobs, backend='threading') as parallel:
            while improvement > stop_threshold or iteration < min_iterations + 1:
                epoch_start_time = time.time()

                step_size = None if inertia is None else 1 - ((1 - inertia) * (2 + iteration) ** -lr_decay)

                self.from_summaries(step_size, pseudocount, transition_pseudocount,
                    emission_pseudocount, use_pseudocount,
                    edge_inertia, distribution_inertia)

                if epoch_starts is not None and minibatching:
                    updated_log_probability_sum = sum(self.log_probability(X[i])
                        for i in range(epoch_starts[0], epoch_ends[-1]))
                    improvement = updated_log_probability_sum - log_probability_sum

                epoch_starts = starts[n_seen_batches:n_seen_batches+batches_per_epoch]
                epoch_ends = ends[n_seen_batches:n_seen_batches+batches_per_epoch]

                n_seen_batches += batches_per_epoch
                if n_seen_batches >= len(starts):
                    n_seen_batches = 0

                if iteration >= max_iterations + 1:
                    break

                if semisupervised:
                    log_probability_sum = sum(parallel(delayed(self.summarize,
                        check_pickle=False)(X_labeled[start:end],
                        weights_labeled[start:end], labels[start:end],
                        algorithm='labeled', check_input=False)
                        for start, end in zip(starts_labeled, ends_labeled)))

                    log_probability_sum += sum(parallel(delayed(self.summarize,
                        check_pickle=False)(X_unlabeled[start:end],
                        weights_unlabeled[start:end], algorithm=algorithm,
                        check_input=False)
                        for start, end in zip(starts_unlabeled, ends_unlabeled)))

                elif labels is not None:
                    log_probability_sum = sum(parallel(delayed(self.summarize, check_pickle=False)(X[start:end],
                        weights[start:end], labels[start:end], alg, False)
                        for start, end in zip(epoch_starts, epoch_ends)))
                else:
                    log_probability_sum = sum(parallel(delayed(self.summarize, check_pickle=False)(X[start:end],
                        weights[start:end], None, alg, False)
                        for start, end in zip(epoch_starts, epoch_ends)))

                if iteration == 0:
                    initial_log_probability_sum = log_probability_sum
                else:
                    epoch_end_time = time.time()
                    time_spent = epoch_end_time - epoch_start_time

                    if not minibatching:
                        improvement = log_probability_sum - last_log_probability_sum

                    if verbose:
                        print("[{}] Improvement: {}\tTime (s): {:.4}".format(
                            iteration, improvement, time_spent))

                    total_improvement += improvement

                    logs = {'learning_rate': step_size,
                            'n_seen_batches' : n_seen_batches,
                            'epoch' : iteration,
                            'improvement' : improvement,
                            'total_improvement' : total_improvement,
                            'log_probability' : log_probability_sum,
                            'last_log_probability' : last_log_probability_sum,
                            'initial_log_probability' : initial_log_probability_sum,
                            'epoch_start_time' : epoch_start_time,
                            'epoch_end_time' : epoch_end_time,
                            'duration' : time_spent }

                    for callback in callbacks:
                        callback.on_epoch_end(logs)

                iteration += 1
                last_log_probability_sum = log_probability_sum

        for callback in callbacks:
            callback.on_training_end(logs)

        self.clear_summaries()

        for k in range(self.n_states):
            for l in range(self.out_edge_count[k], self.out_edge_count[k+1]):
                li = self.out_transitions[l]
                prob = self.out_transition_log_probabilities[l]
                self.graph[self.states[k]][self.states[li]]['probability'] = prob

        if verbose:
            print("Total Training Improvement: {}".format(total_improvement))
            total_training_time = time.time() - training_start_time
            print("Total Training Time (s): {:.4f}".format(total_training_time))

        history = callbacks[0]

        if return_history:
            return self, history
        return self

    def summarize(self, sequences, weights=None, labels=None, algorithm='baum-welch',
        check_input=True):
        """Summarize data into stored sufficient statistics for out-of-core
        training. Only implemented for Baum-Welch training since Viterbi
        is less memory intensive.

        Parameters
        ----------
        sequences : array-like
            An array of some sort (list, numpy.ndarray, tuple..) of sequences,
            where each sequence is a numpy array, which is 1 dimensional if
            the HMM is a one dimensional array, or multidimensional if the HMM
            supports multiple dimensions.

        weights : array-like or None, optional
            An array of weights, one for each sequence to train on. If None,
            all sequences are equally weighted. Default is None.

        labels : array-like or None, optional
            An array of state labels for each sequence. This is only used in
            'labeled' training. If used this must be comprised of n lists where
            n is the number of sequences to train on, and each of those lists
            must have one label per observation. Default is None.

        algorithm : 'baum-welch', 'viterbi', 'labeled'
            The training algorithm to use. Baum-Welch uses the forward-backward
            algorithm to train using a version of structured EM. Viterbi
            iteratively runs the sequences through the Viterbi algorithm and
            then uses hard assignments of observations to states using that.
            Default is 'baum-welch'. Labeled training requires that labels
            are provided for each observation in each sequence.

        check_input : bool, optional
            Check the input. This casts the input sequences as numpy arrays,
            and converts non-numeric inputs into numeric inputs for faster
            processing later. Default is True.

        Returns
        -------
        logp : double
            The log probability of the sequences.
        """

        cdef int mv = self.multivariate
        cdef list X = []

        if self.d == 0:
            raise ValueError("must bake model before summarizing data")

        if check_input:
            if weights is None:
                weights = numpy.ones(len(sequences), dtype='float64')
            else:
                weights = numpy.array(weights, dtype='float64')

            if labels is not None:
                labels = numpy.array(labels)

            for sequence in sequences:
                sequence_ndarray = _check_input(sequence, self)
                X.append(sequence_ndarray)
        else:
            X = sequences

        if algorithm == 'baum-welch':
            return sum([self._baum_welch_summarize(sequence, weight)
                for sequence, weight in zip(X, weights)])
        elif algorithm == 'viterbi':
            return sum([self._viterbi_summarize(sequence, weight)
                for sequence, weight in zip(X, weights)])
        elif algorithm == 'labeled':
            return sum([self._labeled_summarize(sequence, label, weight)
                for sequence, label, weight in zip(X, labels, weights)])

    cpdef double _baum_welch_summarize(self, numpy.ndarray sequence_ndarray, double weight):
        """Python wrapper for the summarization step.

        This is done to ensure compatibility with joblib's multithreading
        API. It just calls the cython update, but provides a Python wrapper
        which joblib can easily wrap.
        """

        cdef double* sequence = <double*> sequence_ndarray.data
        cdef int n = sequence_ndarray.shape[0]
        cdef double log_sequence_probability

        with nogil:
            log_sequence_probability = self._summarize(sequence, &weight, n,
                0, self.d)

        return log_sequence_probability

    cdef double _summarize(self, double* sequence, double* weight, int n,
        int column_idx, int d) nogil:
        """Collect sufficient statistics on a single sequence."""

        cdef int i, k, l, li
        cdef int m = self.n_states

        cdef void** distributions = self.distributions_ptr

        cdef double log_sequence_probability
        cdef double log_transition_emission_probability_sum

        cdef double* expected_transitions = <double*> calloc(self.n_edges, sizeof(double))
        cdef double* f
        cdef double* b
        cdef double* e

        cdef int* tied_edges = self.tied_edge_group_size
        cdef int* tied_states = self.tied_state_count
        cdef int* out_edges = self.out_edge_count

        cdef double* weights = <double*> calloc(n, sizeof(double))

        e = <double*> calloc(n*self.silent_start, sizeof(double))
        for l in range(self.silent_start):
            for i in range(n):
                if self.cython == 1:
                    (<Model> distributions[l])._log_probability(sequence+i*d, e+l*n+i, 1)
                else:
                    with gil:
                        python_log_probability(self.distributions[l], sequence+i*d, e+l*n+i, 1)

                e[l*n + i] += self.state_weights[l]

        f = self._forward(sequence, n, e)
        b = self._backward(sequence, n, e)

        if self.finite == 1:
            log_sequence_probability = f[n*m + self.end_index]
        else:
            log_sequence_probability = NEGINF
            for i in range(self.silent_start):
                log_sequence_probability = pair_lse(f[n*m + i],
                    log_sequence_probability)

        # Is the sequence impossible? If so, we can't train on it, so skip
        # it
        if log_sequence_probability != NEGINF:
            for k in range(m):
                # For each state we could have come from
                for l in range(out_edges[k], out_edges[k+1]):
                    li = self.out_transitions[l]
                    if li >= self.silent_start:
                        continue

                    # For each state we could go to (and emit a character)
                    # Sum up probabilities that we later normalize by
                    # probability of sequence.
                    log_transition_emission_probability_sum = NEGINF
                    for i in range(n):
                        # For each character in the sequence
                        # Add probability that we start and get up to state k,
                        # and go k->l, and emit the symbol from l, and go from l
                        # to the end.
                        log_transition_emission_probability_sum = pair_lse(
                            log_transition_emission_probability_sum,
                            f[i*m + k] +
                            self.out_transition_log_probabilities[l] +
                            e[i + li*n] + b[(i+1)*m + li])

                    # Now divide by probability of the sequence to make it given
                    # this sequence, and add as this sequence's contribution to
                    # the expected transitions matrix's k, l entry.
                    expected_transitions[l] += cexp(
                        log_transition_emission_probability_sum -
                        log_sequence_probability)

                for l in range(out_edges[k], out_edges[k+1]):
                    li = self.out_transitions[l]
                    if li < self.silent_start:
                        continue
                    # For each silent state we can go to on the same character
                    # Sum up probabilities that we later normalize by
                    # probability of sequence.
                    log_transition_emission_probability_sum = NEGINF
                    for i in range(n+1):
                        # For each row in the forward DP table (where we can
                        # have transitions to silent states) of which we have 1
                        # more than we have symbols...

                        # Add probability that we start and get up to state k,
                        # and go k->l, and go from l to the end. In this case,
                        # we use forward and backward entries from the same DP
                        # table row, since no character is being emitted.
                        log_transition_emission_probability_sum = pair_lse(
                            log_transition_emission_probability_sum,
                            f[i*m + k] + self.out_transition_log_probabilities[l]
                            + b[i*m + li])

                    # Now divide by probability of the sequence to make it given
                    # this sequence, and add as this sequence's contribution to
                    # the expected transitions matrix's k, l entry.
                    expected_transitions[l] += cexp(
                        log_transition_emission_probability_sum -
                        log_sequence_probability)

                if k < self.silent_start:
                    for i in range(n):
                        # For each symbol that came out
                        # What's the weight of this symbol for that state?
                        # Probability that we emit index characters and then
                        # transition to state l, and that from state l we
                        # continue on to emit len(sequence) - (index + 1)
                        # characters, divided by the probability of the
                        # sequence under the model.
                        # According to http://www1.icsi.berkeley.edu/Speech/
                        # docs/HTKBook/node7_mn.html, we really should divide by
                        # sequence probability.
                        weights[i] = cexp(f[(i+1)*m + k] + b[(i+1)*m + k] -
                            log_sequence_probability) * weight[0]

                    if self.cython == 0:
                        with gil:
                            python_summarize(self.distributions[k], sequence, 
                                weights, n)
                    else:
                        (<Model>distributions[k])._summarize(sequence, weights, 
                            n, 0, self.d)

            # Update the master expected transitions vector representing the sparse matrix.
            with gil:
                for i in range(self.n_edges):
                    self.expected_transitions[i] += expected_transitions[i] * weight[0]

        self.summaries += 1

        free(expected_transitions)
        free(e)
        free(weights)
        free(f)
        free(b)
        return log_sequence_probability * weight[0]

    cpdef double _viterbi_summarize(self, numpy.ndarray sequence_ndarray, double weight):
        """Python wrapper for the summarization step.

        This is done to ensure compatibility with joblib's multithreading
        API. It just calls the cython update, but provides a Python wrapper
        which joblib can easily wrap.
        """

        cdef double* sequence = <double*> sequence_ndarray.data
        cdef int n = sequence_ndarray.shape[0], m = len(self.states)
        cdef double log_sequence_probability

        with nogil:
            log_sequence_probability = self.__viterbi_summarize(sequence, weight, n, m)

        return self.log_probability(sequence_ndarray, check_input=False)

    cdef double __viterbi_summarize(self, double* sequence, double weight, int n, int m) nogil:
        """Perform Viterbi re-estimation on the model parameters.

        The sequence is tagged using the viterbi algorithm, and both
        emissions and transitions are updated based on the probabilities
        in the observations.
        """

        cdef int* path = <int*> calloc(n+m+1, sizeof(int))
        memset(path, -1, (n+m+1)*sizeof(int))

        cdef double log_probability = self._viterbi(sequence, path, n, m)
        self.__labeled_summarize(sequence, path, weight, n, m)

        free(path)
        return log_probability * weight

    cpdef double _labeled_summarize(self, numpy.ndarray sequence_ndarray,
        numpy.ndarray label_ndarray, double weight):
        """Python wrapper for the summarization step.

        This is done to ensure compatibility with joblib's multithreading
        API. It just calls the cython update, but provides a Python wrapper
        which joblib can easily wrap.
        """

        cdef double log_sequence_probability
        cdef double* sequence = <double*> sequence_ndarray.data
        cdef int i, n = sequence_ndarray.shape[0], m = len(self.states)
        cdef int* labels = <int*> calloc(n+m+1, sizeof(int))
        memset(labels, -1, (n+m+1)*sizeof(int))

        for i in range(label_ndarray.shape[0]):
            if isinstance(label_ndarray[i], State):
                labels[i] = self.states.index(label_ndarray[i])
            else:
                labels[i] = self.state_name_mapping[label_ndarray[i]]


        with nogil:
            log_sequence_probability = self.__labeled_summarize(sequence,
                labels, weight, n, m)

        free(labels)
        return self.log_probability(sequence_ndarray, check_input=False)

    cdef double __labeled_summarize(self, double* sequence, int* states,
        double weight, int n, int m) nogil:
        """Perform a re-estimation of the model parameters using labeled data.

        This assumes that labels are passed in alongside the sequence and will
        only update the appropriate states and transitions.
        """

        cdef int i, j, k, l, li
        cdef int past, present

        cdef int* out_edges = self.out_edge_count
        cdef void** distributions = self.distributions_ptr

        cdef double* transitions = <double*> calloc(m*m, sizeof(double))
        memset(transitions, 0, (m*m)*sizeof(double))

        j = 0
        for i in range(1, n+m+1):
            past = states[i-1]
            present = states[i]

            if present == -1:
                break
            else:
                transitions[past*m + present] += weight

            if present < self.silent_start:
                if self.cython == 0:
                    with gil:
                        python_summarize(self.distributions[present], sequence+j*self.d,
                            &weight, 1)
                else:
                    (<Model> distributions[present])._summarize(sequence+j*self.d,
                        &weight, 1, 0, self.d)
                j += 1

        with gil:
            for k in range(m):
                for l in range(out_edges[k], out_edges[k+1]):
                    li = self.out_transitions[l]
                    self.expected_transitions[l] += transitions[k*m + li]

        self.summaries += 1
        free(transitions)
        return 0

    def from_summaries(self, inertia=None, pseudocount=None,
        transition_pseudocount=0.0, emission_pseudocount=0.0,
        use_pseudocount=False, edge_inertia=0.0, distribution_inertia=0.0):
        """Fit the model to the stored summary statistics.

        Parameters
        ----------
        inertia : double or None, optional
            The inertia to use for both edges and distributions without
            needing to set both of them. If None, use the values passed
            in to those variables. Default is None.

        pseudocount : double, optional
            A pseudocount to add to both transitions and emissions. If supplied,
            it will override both transition_pseudocount and emission_pseudocount
            in the same way that specifying `inertia` will override both
            `edge_inertia` and `distribution_inertia`. Default is None.

        transition_pseudocount : double, optional
            A pseudocount to add to all transitions to add a prior to the
            MLE estimate of the transition probability. Default is 0.

        emission_pseudocount : double, optional
            A pseudocount to add to the emission of each distribution. This
            effectively smoothes the states to prevent 0. probability symbols
            if they don't happen to occur in the data. Only effects hidden
            Markov models defined over discrete distributions. Default is 0.

        use_pseudocount : bool, optional
            Whether to use the pseudocounts defined in the `add_edge` method
            for edge-specific pseudocounts when updating the transition
            probability parameters. Does not effect the `transition_pseudocount`
            and `emission_pseudocount` parameters, but can be used in addition
            to them. Default is False.

        edge_inertia : bool, optional, range [0, 1]
            Whether to use inertia when updating the transition probability
            parameters. Default is 0.0.

        distribution_inertia : double, optional, range [0, 1]
            Whether to use inertia when updating the distribution parameters.
            Default is 0.0.

        Returns
        -------
        None
        """

        if self.d == 0:
            raise ValueError("must bake model before using from summaries")

        if self.summaries == 0:
            return

        if inertia is not None:
            edge_inertia = inertia
            distribution_inertia = inertia

        if pseudocount is not None:
            transition_pseudocount = pseudocount
            emission_pseudocount = pseudocount

        self._from_summaries(transition_pseudocount, emission_pseudocount,
            use_pseudocount, edge_inertia, distribution_inertia)

        memset(self.expected_transitions, 0, self.n_edges*sizeof(double))
        self.summaries = 0

    cdef void _from_summaries(self, double transition_pseudocount,
        double emission_pseudocount, bint use_pseudocount, double edge_inertia,
        double distribution_inertia):
        """Update the transition matrix and emission distributions."""

        cdef int k, i, l, li, m = len(self.states), n, idx
        cdef int* in_edges = self.in_edge_count
        cdef int* out_edges = self.out_edge_count

        cdef int* tied_states = self.tied_state_count
        cdef double* norm

        cdef double probability, tied_edge_probability
        cdef int start, end
        cdef int* tied_edges = self.tied_edge_group_size

        cdef double* expected_transitions = <double*> calloc(m*m, sizeof(double))

        with nogil:
            for k in range(m):
                for l in range(out_edges[k], out_edges[k+1]):
                    li = self.out_transitions[l]
                    expected_transitions[k*m + li] = self.expected_transitions[l]

            # We now have expected_transitions taking into account all sequences.
            # And a list of all emissions, and a weighting of each emission for each
            # state
            # Normalize transition expectations per row (so it becomes transition
            # probabilities)
            # See http://stackoverflow.com/a/8904762/402891
            # Only modifies transitions for states a transition was observed from.
            norm = <double*> calloc(m, sizeof(double))

            # Go through the tied state groups and add transitions from each member
            # in the group to the other members of the group.
            # For each group defined.
            for k in range(self.n_tied_edge_groups-1):
                tied_edge_probability = 0.

                # For edge in this group, get the sum of the edges
                for l in range(tied_edges[k], tied_edges[k+1]):
                    start = self.tied_edges_starts[l]
                    end = self.tied_edges_ends[l]
                    tied_edge_probability += expected_transitions[start*m + end]

                # Update each entry
                for l in range(tied_edges[k], tied_edges[k+1]):
                    start = self.tied_edges_starts[l]
                    end = self.tied_edges_ends[l]
                    expected_transitions[start*m + end] = tied_edge_probability

            # Calculate the regularizing norm for each node
            for k in range(m):
                for l in range(out_edges[k], out_edges[k+1]):
                    li = self.out_transitions[l]
                    norm[k] += expected_transitions[k*m + li] + \
                        transition_pseudocount + \
                        self.out_transition_pseudocounts[l] * use_pseudocount

            # For every node, update the transitions appropriately
            for k in range(m):
                # Recalculate each transition out from that node and update
                # the vector of out transitions appropriately
                if norm[k] > 0:
                    for l in range(out_edges[k], out_edges[k+1]):
                        li = self.out_transitions[l]
                        probability = (expected_transitions[k*m + li] +
                            transition_pseudocount +
                            self.out_transition_pseudocounts[l] * use_pseudocount)\
                            / norm[k]
                        self.out_transition_log_probabilities[l] = _log(
                            cexp(self.out_transition_log_probabilities[l]) *
                            edge_inertia + probability * (1 - edge_inertia))

                # Recalculate each transition in to that node and update the
                # vector of in transitions appropriately
                for l in range(in_edges[k], in_edges[k+1]):
                    li = self.in_transitions[l]
                    if norm[li] > 0:
                        probability = (expected_transitions[li*m + k] +
                            transition_pseudocount +
                            self.in_transition_pseudocounts[l] * use_pseudocount)\
                            / norm[li]
                        self.in_transition_log_probabilities[l] = _log(
                            cexp(self.in_transition_log_probabilities[l]) *
                            edge_inertia + probability * (1 - edge_inertia))

            for k in range(self.silent_start):
                # Re-estimate the emission distribution for every non-silent state.
                # Take each emission weighted by the probability that we were in
                # this state when it came out, given that the model generated the
                # sequence that the symbol was part of. Take into account tied
                # states by only training that distribution one time, since many
                # states are pointing to the same distribution object.
                with gil:
                    if self.discrete:
                        self.states[k].distribution.from_summaries(
                            distribution_inertia, emission_pseudocount)
                    else:
                        self.states[k].distribution.from_summaries(
                            distribution_inertia)

        free(norm)
        free(expected_transitions)

    def clear_summaries(self):
        """Clear the summary statistics stored in the object.

        Parameters
        ----------
        None

        Returns
        -------
        None
        """

        memset(self.expected_transitions, 0, self.n_edges*sizeof(double))
        self.summaries = 0

        for state in self.states[:self.silent_start]:
            state.distribution.clear_summaries()

    def to_json(self, separators=(',', ' : '), indent=4):
        """Serialize the model to a JSON.

        Parameters
        ----------
        separators : tuple, optional
            The two separators to pass to the json.dumps function for formatting.

        indent : int, optional
            The indentation to use at each level. Passed to json.dumps for
            formatting.

        Returns
        -------
        json : str
            A properly formatted JSON object.
        """

        model = {
                    'class' : 'HiddenMarkovModel',
                    'name'  : self.name,
                    'start' : json.loads(self.start.to_json()),
                    'end'   : json.loads(self.end.to_json()),
                    'states' : [json.loads(state.to_json()) for state in self.states],
                    'end_index' : self.end_index,
                    'start_index' : self.start_index,
                    'silent_index' : self.silent_start
                }

        indices = { state: i for i, state in enumerate(self.states)}

        # Get the number of groups of edges which are tied
        groups = []
        n = self.n_tied_edge_groups-1

        # Go through each group one at a time
        for i in xrange(n):
            # Create an empty list for that group
            groups.append([])

            # Go through each edge in that group
            start, end = self.tied_edge_group_size[i], self.tied_edge_group_size[i+1]

            # Add each edge as a tuple of indices
            for j in xrange(start, end):
                groups[i].append((self.tied_edges_starts[j], self.tied_edges_ends[j]))

        # Now reverse this into a dictionary, such that each pair of edges points
        # to a label (a number in this case)
        d = { tup : i for i in xrange(n) for tup in groups[i] }

        # Get all the edges from the graph
        edges = []
        for start, end, data in self.graph.edges_iter(data=True):
            # If this edge is part of a group of tied edges, annotate this group
            # it is a part of
            s, e = indices[start], indices[end]
            prob, pseudocount = math.e**data['probability'], data['pseudocount']
            edge = (s, e)
            edges.append((s, e, prob, pseudocount, d.get(edge, None)))

        model['edges'] = edges

        # Get distribution tie information
        ties = []
        for i in xrange(self.silent_start):
            start, end = self.tied_state_count[i], self.tied_state_count[i+1]

            for j in xrange(start, end):
                ties.append((i, self.tied[j]))

        model['distribution ties'] = ties
        return json.dumps(model, separators=separators, indent=indent)

    @classmethod
    def from_json(cls, s, verbose=False):
        """Read in a serialized model and return the appropriate classifier.

        Parameters
        ----------
        s : str
            A JSON formatted string containing the file.
        Returns
        -------
        model : object
            A properly initialized and baked model.
        """

        # Load a dictionary from a JSON formatted string
        try:
            d = json.loads(s)
        except:
            try:
                with open(s, 'r') as infile:
                    d = json.load(infile)
            except:
                raise IOError("String must be properly formatted JSON or filename of properly formatted JSON.")

        # Make a new generic HMM
        model = HiddenMarkovModel(str(d['name']))

        # Load all the states from JSON formatted strings
        states = [State.from_json(json.dumps(j)) for j in d['states']]
        for i, j in d['distribution ties']:
            # Tie appropriate states together
            states[i].tie(states[j])

        # Add all the states to the model
        model.add_states(states)

        # Indicate appropriate start and end states
        model.start = states[d['start_index']]
        model.end = states[d['end_index']]

        # Add all the edges to the model
        for start, end, probability, pseudocount, group in d['edges']:
            model.add_transition(states[start], states[end], probability,
                pseudocount, group)

        # Bake the model
        model.bake(verbose=verbose)
        return model

    @classmethod
    def from_matrix(cls, transition_probabilities, distributions, starts, ends=None,
        state_names=None, name=None, verbose=False, merge='All'):
        """Create a model from a more standard matrix format.

        Take in a 2D matrix of floats of size n by n, which are the transition
        probabilities to go from any state to any other state. May also take in
        a list of length n representing the names of these nodes, and a model
        name. Must provide the matrix, and a list of size n representing the
        distribution you wish to use for that state, a list of size n indicating
        the probability of starting in a state, and a list of size n indicating
        the probability of ending in a state.

        Parameters
        ----------
        transition_probabilities : array-like, shape (n_states, n_states)
            The probabilities of each state transitioning to each other state.

        distributions : array-like, shape (n_states)
            The distributions for each state. Silent states are indicated by
            using None instead of a distribution object.

        starts : array-like, shape (n_states)
            The probabilities of starting in each of the states.

        ends : array-like, shape (n_states), optional
            If passed in, the probabilities of ending in each of the states.
            If ends is None, then assumes the model has no explicit end
            state. Default is None.

        state_names : array-like, shape (n_states), optional
            The name of the states. If None is passed in, default names are
            generated. Default is None

        name : str, optional
            The name of the model. Default is None

        verbose : bool, optional
            The verbose parameter for the underlying bake method. Default is False.

        merge : 'None', 'Partial', 'All', optional
            The merge parameter for the underlying bake method. Default is All

        Returns
        -------
        model : HiddenMarkovModel
            The baked model ready to go.

        Examples
        --------
        matrix = [[0.4, 0.5], [0.4, 0.5]]
        distributions = [NormalDistribution(1, .5), NormalDistribution(5, 2)]
        starts = [1., 0.]
        ends = [.1., .1]
        state_names= ["A", "B"]

        model = Model.from_matrix(matrix, distributions, starts, ends,
            state_names, name="test_model")
        """

        # Build the initial model
        model = HiddenMarkovModel(name=name)
        state_names = state_names or ["s{}".format(i) for i in xrange(len(distributions))]

        # Build state objects for every state with the appropriate distribution
        states = [State(distribution, name=name) for name, distribution in
            izip(state_names, distributions)]

        n = len(states)

        # Add all the states to the model
        for state in states:
            model.add_state(state)

        # Connect the start of the model to the appropriate state
        for i, prob in enumerate(starts):
            if prob != 0:
                model.add_transition(model.start, states[i], prob)

        # Connect all states to each other if they have a non-zero probability
        for i in xrange(n):
            for j, prob in enumerate(transition_probabilities[i]):
                if prob != 0.:
                    model.add_transition(states[i], states[j], prob)

        if ends is not None:
            # Connect states to the end of the model if a non-zero probability
            for i, prob in enumerate(ends):
                if prob != 0:
                    model.add_transition(states[i], model.end, prob)

        model.bake(verbose=verbose, merge=merge)
        return model

    @classmethod
    def from_samples(cls, distribution, n_components, X, weights=None,
        labels=None, algorithm='baum-welch', inertia=None, edge_inertia=0.0,
        distribution_inertia=0.0, pseudocount=None,
        transition_pseudocount=0, emission_pseudocount=0.0,
        use_pseudocount=False, stop_threshold=1e-9, min_iterations=0,
        max_iterations=1e8, n_init=1, init='kmeans++', max_kmeans_iterations=1,
        batch_size=None, batches_per_epoch=None, lr_decay=0.0, end_state=False,
        state_names=None, name=None, callbacks=[], return_history=False,
        verbose=False, n_jobs=1):
        """Learn the transitions and emissions of a model directly from data.

        This method will learn both the transition matrix, emission distributions,
        and start probabilities for each state. This will only return a dense
        graph without any silent states or explicit transitions to an end state.
        Currently all components must be defined as the same distribution, but
        soon this restriction will be removed.

        If learning a multinomial HMM over discrete characters, the initial
        emisison probabilities are initialized randomly. If learning a
        continuous valued HMM, such as a Gaussian HMM, then kmeans clustering
        is used first to identify initial clusters.

        Regardless of the type of model, the transition matrix and start
        probabilities are initialized uniformly. Then the specified learning
        algorithm (Baum-Welch recommended) is used to refine the parameters
        of the model.

        Parameters
        ----------
        distribution : callable
            The emission distribution of the components of the model.

        n_components : int
            The number of states (or components) to initialize.

        X : array-like
            An array of some sort (list, numpy.ndarray, tuple..) of sequences,
            where each sequence is a numpy array, which is 1 dimensional if
            the HMM is a one dimensional array, or multidimensional if the HMM
            supports multiple dimensions.

        weights : array-like or None, optional
            An array of weights, one for each sequence to train on. If None,
            all sequences are equally weighted. Default is None.

        labels : array-like or None, optional
            An array of state labels for each sequence. This is only used in
            'labeled' training. If used this must be comprised of n lists where
            n is the number of sequences to train on, and each of those lists
            must have one label per observation. A None in this list corresponds
            to no labels for the entire sequence and triggers semi-supervised
            learning, where the labeled sequences are summarized using labeled
            fitting and the unlabeled are summarized using the specified algorithm.
            Default is None.

        algorithm : 'baum-welch', 'viterbi', 'labeled'
            The training algorithm to use. Baum-Welch uses the forward-backward
            algorithm to train using a version of structured EM. Viterbi
            iteratively runs the sequences through the Viterbi algorithm and
            then uses hard assignments of observations to states using that.
            Default is 'baum-welch'. Labeled training requires that labels
            are provided for each observation in each sequence.

        inertia : double or None, optional, range [0, 1]
            If double, will set both edge_inertia and distribution_inertia to
            be that value. If None, will not override those values. Default is
            None.

        edge_inertia : bool, optional, range [0, 1]
            Whether to use inertia when updating the transition probability
            parameters. Default is 0.0.

        distribution_inertia : double, optional, range [0, 1]
            Whether to use inertia when updating the distribution parameters.
            Default is 0.0.

        pseudocount : double, optional
            A pseudocount to add to both transitions and emissions. If supplied,
            it will override both transition_pseudocount and emission_pseudocount
            in the same way that specifying `inertia` will override both
            `edge_inertia` and `distribution_inertia`. Default is None.

        transition_pseudocount : double, optional
            A pseudocount to add to all transitions to add a prior to the
            MLE estimate of the transition probability. Default is 0.

        emission_pseudocount : double, optional
            A pseudocount to add to the emission of each distribution. This
            effectively smoothes the states to prevent 0. probability symbols
            if they don't happen to occur in the data. Only effects hidden
            Markov models defined over discrete distributions. Default is 0.

        use_pseudocount : bool, optional
            Whether to use the pseudocounts defined in the `add_edge` method
            for edge-specific pseudocounts when updating the transition
            probability parameters. Does not effect the `transition_pseudocount`
            and `emission_pseudocount` parameters, but can be used in addition
            to them. Default is False.

        stop_threshold : double, optional
            The threshold the improvement ratio of the models log probability
            in fitting the scores. Default is 1e-9.

        min_iterations : int, optional
            The minimum number of iterations to run Baum-Welch training for.
            Default is 0.

        max_iterations : int, optional
            The maximum number of iterations to run Baum-Welch training for.
            Default is 1e8.

        n_init : int, optional
            The number of times to initialize the k-means clustering before
            taking the best value. Default is 1.

        init : str, optional
            The initialization method for kmeans. Must be one of 'first-k',
            'random', 'kmeans++', or 'kmeans||'. Default is kmeans++.

        max_kmeans_iterations : int, optional
            The number of iterations to run k-means for before starting EM.

        batch_size : int or None, optional
            The number of samples in a batch to summarize on. This controls
            the size of the set sent to `summarize` and so does not make the
            update any less exact. This is useful when training on a memory
            map and cannot load all the data into memory. If set to None,
            batch_size is 1 / n_jobs. Default is None.

        batches_per_epoch : int or None, optional
            The number of batches in an epoch. This is the number of batches to
            summarize before calling `from_summaries` and updating the model
            parameters. This allows one to do minibatch updates by updating the
            model parameters before setting the full dataset. If set to None,
            uses the full dataset. Default is None.

        lr_decay : double, optional, positive
            The step size decay as a function of the number of iterations.
            Functionally, this sets the inertia to be (2+k)^{-lr_decay}
            where k is the number of iterations. This causes initial
            iterations to have more of an impact than later iterations,
            and is frequently used in minibatch learning. This value is
            suggested to be between 0.5 and 1. Default is 0, meaning no
            decay.

        end_state : bool, optional
            Whether to calculate the probability of ending in each state or not.
            Default is False.

        state_names : array-like, shape (n_states), optional
            The name of the states. If None is passed in, default names are
            generated. Default is None

        name : str, optional
            The name of the model. Default is None

        callbacks : list, optional
            A list of callback objects that describe functionality that should
            be undertaken over the course of training.

        return_history : bool, optional
            Whether to return the history during training as well as the model.

        verbose : bool, optional
            Whether to print the improvement in the model fitting at each
            iteration. Default is True.

        n_jobs : int, optional
            The number of threads to use when performing training. This
            leads to exact updates. Default is 1.

        Returns
        -------
        model : HiddenMarkovModel
            The model fit to the data.
        """


        X_concat = numpy.concatenate(X)

        if X_concat.ndim == 1:
            X_concat = X_concat.reshape(X_concat.shape[0], 1)

        if labels is not None:
            X_ = [x for x, label in zip(X, labels) if label != None]
            X_ = numpy.concatenate(X_)

            labels_ = numpy.concatenate([l for l in labels if l is not None])

            labels_ = numpy.array([l for l in labels_ if l != str(name)+"-start" and l != str(name)+"-end"])
            label_set = numpy.unique(labels_)

            if distribution is DiscreteDistribution:
                keymap = numpy.unique(X_)

                distributions = []
                for label in label_set:
                    d = DiscreteDistribution({key: 1. / len(keymap) for key in keymap})
                    d.fit(X_[labels_ == label])
                    distributions.append(d)
            else:
                distributions = [distribution.from_samples(
                    X_[labels_ == label]) for label in label_set]

            if len(label_set) != n_components:
                raise ValueError("Specified {} components, but only {} different "
                    "labels observed".format(n_components, len(label_set)))

        elif distribution is DiscreteDistribution:
            keymap = numpy.unique(X_concat)

            distributions = []
            for i in range(n_components):
                emissions = numpy.random.uniform(0, 1, len(keymap))
                emissions /= emissions.sum()

                distribution = DiscreteDistribution({key: value for key, value in zip(keymap, emissions)})
                distributions.append(distribution)
        else:
            clf = Kmeans(n_components, init=init, n_init=n_init)
            clf.fit(X_concat, weights, max_iterations=max_kmeans_iterations,
                batch_size=batch_size, batches_per_epoch=batches_per_epoch)
            y = clf.predict(X_concat)

            if callable(distribution):
                if X_concat.shape[1] > 1 and not isinstance(distribution.blank(), MultivariateDistribution):
                    distribution = [distribution for i in range(X_concat.shape[1])]
                elif X_concat.shape[1] > 1:
                    distributions = [distribution.from_samples(X_concat[y == i]) for i in range(n_components)]
                else:
                    distributions = [distribution.from_samples(X_concat[y == i][:,0]) for i in range(n_components)]

            if isinstance(distribution, list):
                distributions = [IndependentComponentsDistribution.from_samples(X_concat[y == i],
                    distributions=distribution) for i in range(n_components)]

        k = n_components
        transition_matrix = numpy.ones((k, k)) / k
        start_probabilities = numpy.ones(k) / k

        end_probabilities = None
        if end_state:
            end_probabilities = numpy.ones(k) / k

        model = HiddenMarkovModel.from_matrix(transition_matrix, distributions, 
            start_probabilities, state_names=state_names, name=name, 
            ends=end_probabilities)

        _, history = model.fit(X, weights=weights, labels=labels, 
            stop_threshold=stop_threshold, min_iterations=min_iterations, 
            max_iterations=max_iterations, algorithm=algorithm, 
            verbose=verbose, pseudocount=pseudocount,
            transition_pseudocount=transition_pseudocount,
            emission_pseudocount=emission_pseudocount,
            use_pseudocount=use_pseudocount,
            inertia=inertia, edge_inertia=edge_inertia,
            distribution_inertia=distribution_inertia, batch_size=batch_size,
            batches_per_epoch=batches_per_epoch, lr_decay=lr_decay,
            callbacks=callbacks, return_history=True, n_jobs=n_jobs)

        if return_history:
            return model, history
        return model<|MERGE_RESOLUTION|>--- conflicted
+++ resolved
@@ -29,12 +29,12 @@
 
 from .utils cimport _log
 from .utils cimport pair_lse
-<<<<<<< HEAD
+
 from .utils cimport python_log_probability
 from .utils cimport python_summarize
-=======
+
 from .utils import check_random_state
->>>>>>> 7d352515
+
 
 from libc.stdlib cimport calloc
 from libc.stdlib cimport free
