#cython: boundscheck=False
#cython: cdivision=True
# hmm.pyx: Yet Another Hidden Markov Model library
# Contact: Jacob Schreiber ( jmschreiber91@gmail.com )
#          Adam Novak ( anovak1@ucsc.edu )

from __future__ import print_function

from cython.view cimport array as cvarray
from libc.math cimport exp as cexp
from operator import attrgetter
import math, random, itertools as it, sys, json
import networkx
import tempfile
import warnings

from .base cimport GraphModel
from .base cimport Model
from .base cimport State
from .distributions cimport Distribution
from .distributions cimport DiscreteDistribution
from .distributions cimport IndependentComponentsDistribution

from .utils cimport _log
from .utils cimport pair_lse

from libc.stdlib cimport calloc
from libc.stdlib cimport free
from libc.string cimport memcpy
from libc.string cimport memset

import numpy
cimport numpy

from joblib import Parallel
from joblib import delayed

if sys.version_info[0] > 2:
	# Set up for Python 3
	xrange = range
	izip = zip
else:
	izip = it.izip

try:
	import pygraphviz
	import matplotlib.pyplot as plt
	import matplotlib.image
except ImportError:
	pygraphviz = None

# Define some useful constants
DEF NEGINF = float("-inf")
DEF INF = float("inf")
DEF SQRT_2_PI = 2.50662827463

def _check_input(sequence, model):
	n = len(sequence)

	if not model.discrete:
		sequence_ndarray = numpy.array(sequence, dtype=numpy.float64)
	elif model.multivariate and model.discrete:
		sequence_ndarray = numpy.empty((n, model.d), dtype=numpy.float64)
		for i in range(n):
			for j in range(model.d):
				if model.keymap[j] is {}:
					sequence_ndarray[i, j] = sequence[i][j]
				else:
					try:
						sequence_ndarray[i, j] = model.keymap[j][sequence[i][j]]
					except:
						raise ValueError("Symbol '{}' is not defined in a distribution".format(sequence[i][j]))
	else:
		sequence_ndarray = numpy.empty(n, dtype=numpy.float64)
		for i in range(n):
			try:
				sequence_ndarray[i] = model.keymap[0][sequence[i]]
			except KeyError:
				raise ValueError("Symbol '{}' is not defined in a distribution".format(sequence[i]))

	return sequence_ndarray

# Useful python-based array-intended operations
def log(value):
	"""Return the natural log of the value or -infinity if the value is 0."""

	if isinstance( value, numpy.ndarray ):
		to_return = numpy.zeros(( value.shape ))
		to_return[ value > 0 ] = numpy.log( value[ value > 0 ] )
		to_return[ value == 0 ] = NEGINF
		return to_return
	return _log( value )

cdef class HiddenMarkovModel( GraphModel ):
	"""A Hidden Markov Model

	A Hidden Markov Model (HMM) is a directed graphical model where nodes are
	hidden states which contain an observed emission distribution and edges
	contain the probability of transitioning from one hidden state to another.
	HMMs allow you to tag each observation in a variable length sequence with
	the most likely hidden state according to the model.

	Parameters
	----------
	name : str, optional
		The name of the model. Default is None.

	start : State, optional
		An optional state to force the model to start in. Default is None.

	end : State, optional
		An optional state to force the model to end in. Default is None.

	Attributes
	----------
	start : State
		A state object corresponding to the initial start of the model

	end : State
		A state object corresponding to the forced end of the model

	start_index : int
		The index of the start object in the state list

	end_index : int
		The index of the end object in the state list

	silent_start : int
		The index of the beginning of the silent states in the state list

	states : list
		The list of all states in the model, with silent states at the end

	Examples
	--------
	>>> from pomegranate import *
	>>> d1 = DiscreteDistribution({'A' : 0.35, 'C' : 0.20, 'G' : 0.05, 'T' : 40})
	>>> d2 = DiscreteDistribution({'A' : 0.25, 'C' : 0.25, 'G' : 0.25, 'T' : 25})
	>>> d3 = DiscreteDistribution({'A' : 0.10, 'C' : 0.40, 'G' : 0.40, 'T' : 10})
	>>>
	>>> s1 = State( d1, name="s1" )
	>>> s2 = State( d2, name="s2" )
	>>> s3 = State( d3, name="s3" )
	>>>
	>>> model = HiddenMarkovModel('example')
	>>> model.add_states([s1, s2, s3])
	>>> model.add_transition( model.start, s1, 0.90 )
	>>> model.add_transition( model.start, s2, 0.10 )
	>>> model.add_transition( s1, s1, 0.80 )
	>>> model.add_transition( s1, s2, 0.20 )
	>>> model.add_transition( s2, s2, 0.90 )
	>>> model.add_transition( s2, s3, 0.10 )
	>>> model.add_transition( s3, s3, 0.70 )
	>>> model.add_transition( s3, model.end, 0.30 )
	>>> model.bake()
	>>>
	>>> print model.log_probability(list('ACGACTATTCGAT'))
	-4.31828085576
	>>> print ", ".join( state.name for i, state in model.viterbi(list('ACGACTATTCGAT'))[1] )
	example-start, s1, s2, s2, s2, s2, s2, s2, s2, s2, s2, s2, s2, s3, example-end
	"""

	cdef public object start, end
	cdef public int start_index
	cdef public int end_index
	cdef public int silent_start
	cdef double* in_transition_pseudocounts
	cdef double* out_transition_pseudocounts
	cdef double [:] state_weights
	cdef public bint discrete
	cdef public bint multivariate
	cdef int summaries
	cdef int* tied_state_count
	cdef int* tied
	cdef int* tied_edge_group_size
	cdef int* tied_edges_starts
	cdef int* tied_edges_ends
	cdef double* in_transition_log_probabilities
	cdef double* out_transition_log_probabilities
	cdef double* expected_transitions
	cdef int* in_edge_count
	cdef int* in_transitions
	cdef int* out_edge_count
	cdef int* out_transitions
	cdef int finite, n_tied_edge_groups
	cdef public list keymap
	cdef object state_names
	cdef numpy.ndarray distributions
	cdef void** distributions_ptr

	def __init__( self, name=None, start=None, end=None ):
		# Save the name or make up a name.
		self.name = str(name) or str( id(self) )
		self.model = "HiddenMarkovModel"

		# This holds a directed graph between states. Nodes in that graph are
		# State objects, so they're guaranteed never to conflict when composing
		# two distinct models
		self.graph = networkx.DiGraph()

		# Save the start and end or mae one up
		self.start = start or State( None, name=self.name + "-start" )
		self.end = end or State( None, name=self.name + "-end" )

		self.d = 0
		self.n_edges = 0
		self.n_states = 0
		self.discrete = 0
		self.multivariate = 0

		# Put start and end in the graph
		self.graph.add_node(self.start)
		self.graph.add_node(self.end)

		self.in_edge_count = NULL
		self.in_transitions = NULL
		self.in_transition_pseudocounts = NULL
		self.in_transition_log_probabilities = NULL
		self.out_edge_count = NULL
		self.out_transitions = NULL
		self.out_transition_pseudocounts = NULL
		self.out_transition_log_probabilities = NULL
		self.expected_transitions = NULL
		self.summaries = 0

		self.tied_state_count = NULL
		self.tied = NULL
		self.tied_edge_group_size = NULL
		self.tied_edges_starts = NULL
		self.tied_edges_ends = NULL

		self.state_names = set()

	def __dealloc__(self):
		self.free_bake_buffers()

	def __getstate__(self):
		"""Return model representation in a dictionary."""

		state = {
			'class' :  'HiddenMarkovModel',
			'name' :   self.name,
			'start' :  self.start,
			'end' :    self.end,
			'states' : self.states,
			'end_index' :    self.end_index,
			'start_index' :  self.start_index,
			'silent_index' : self.silent_start
		}

		indices = { state: i for i, state in enumerate( self.states )}

		# Get the number of groups of edges which are tied
		groups = []
		n = self.n_tied_edge_groups-1

		# Go through each group one at a time
		for i in xrange(n):
			# Create an empty list for that group
			groups.append( [] )

			# Go through each edge in that group
			start, end = self.tied_edge_group_size[i], self.tied_edge_group_size[i+1]

			# Add each edge as a tuple of indices
			for j in xrange( start, end ):
				groups[i].append( ( self.tied_edges_starts[j], self.tied_edges_ends[j] ) )

		# Now reverse this into a dictionary, such that each pair of edges points
		# to a label (a number in this case)
		d = { tup : i for i in xrange(n) for tup in groups[i] }

		# Get all the edges from the graph
		edges = []
		for start, end, data in self.graph.edges_iter( data=True ):
			# If this edge is part of a group of tied edges, annotate this group
			# it is a part of
			s, e = indices[start], indices[end]
			prob, pseudocount = math.e**data['probability'], data['pseudocount']
			edge = (s, e)
			edges.append( ( s, e, prob, pseudocount, d.get( edge, None ) ) )

		state['edges'] = edges

		# Get distribution tie information
		ties = []
		for i in xrange( self.silent_start ):
			start, end = self.tied_state_count[i], self.tied_state_count[i+1]

			for j in xrange( start, end ):
				ties.append( ( i, self.tied[j] ) )

		state['distribution ties'] = ties

		return state

	def __reduce__(self):
		return self.__class__, tuple(), self.__getstate__()

	def __setstate__( self, state ):
		"""Deserialize object for unpickling.

		Parameters
		----------
		state :
			The model state, (see `__reduce__()` documentation from the pickle protocol).
		"""

		self.name = state['name']

		# Load all the states from JSON formatted strings
		states = state['states']
		for i, j in state['distribution ties']:
			# Tie appropriate states together
			states[i].tie( states[j] )

		# Add all the states to the model
		self.add_states( states )

		# Indicate appropriate start and end states
		self.start = states[ state['start_index'] ]
		self.end = states[ state['end_index'] ]

		# Add all the edges to the model
		for start, end, probability, pseudocount, group in state['edges']:
			self.add_transition( states[start], states[end], probability,
				pseudocount, group )

		# Bake the model
		self.bake( verbose=False )

	def free_bake_buffers(self):
		free(self.in_transition_pseudocounts)
		free(self.out_transition_pseudocounts)
		free(self.tied_state_count)
		free(self.tied)
		free(self.tied_edge_group_size)
		free(self.tied_edges_starts)
		free(self.tied_edges_ends)
		free(self.in_transition_log_probabilities)
		free(self.out_transition_log_probabilities)
		free(self.expected_transitions)
		free(self.in_edge_count)
		free(self.in_transitions)
		free(self.out_edge_count)
		free(self.out_transitions)


	def add_state(self, state):
		"""Add a state to the given model.

		The state must not already be in the model, nor may it be part of any
		other model that will eventually be combined with this one.

		Parameters
		----------
		state : State
			A state object to be added to the model.

		Returns
		-------
		None
		"""

		if state.name in self.state_names:
			raise ValueError("A state with name '{}' already exists".format(state.name))

		self.graph.add_node(state)
		self.state_names.add(state.name)

	def add_states( self, *states ):
		"""Add multiple states to the model at the same time.

		Parameters
		----------
		states : list or generator
			Either a list of states which are entered sequentially, or just
			comma separated values, for example model.add_states(a, b, c, d).

		Returns
		-------
		None
		"""

		for state in states:
			if isinstance( state, list ):
				for s in state:
					self.add_state( s )
			else:
				self.add_state( state )

	def add_transition( self, a, b, probability, pseudocount=None, group=None ):
		"""Add a transition from state a to state b.

		Add a transition from state a to state b with the given (non-log)
		probability. Both states must be in the HMM already. self.start and
		self.end are valid arguments here. Probabilities will be normalized
		such that every node has edges summing to 1. leaving that node, but
		only when the model is baked. Psueodocounts are allowed as a way of
		using edge-specific pseudocounts for training.

		By specifying a group as a string, you can tie edges together by giving
		them the same group. This means that a transition across one edge in the
		group counts as a transition across all edges in terms of training.

		Parameters
		----------
		a : State
			The state that the edge originates from

		b : State
			The state that the edge goes to

		probability : double
			The probability of transitioning from state a to state b in [0, 1]

		pseudocount : double, optional
			The pseudocount to use for this specific edge if using edge
			pseudocounts for training. Defaults to the probability. Default
			is None.

		group : str, optional
			The name of the group of edges to tie together during training. If
			groups are used, then a transition across any one edge counts as a
			transition across all edges. Default is None.

		Returns
		-------
		None
		"""

		pseudocount = pseudocount or probability
		self.graph.add_edge(a, b, probability=log(probability),
			pseudocount=pseudocount, group=group )

	def add_transitions( self, a, b, probabilities, pseudocounts=None,
		groups=None ):
		"""Add many transitions at the same time,

		Parameters
		----------
		a : State or list
			Either a state or a list of states where the edges originate.

		b : State or list
			Either a state or a list of states where the edges go to.

		probabilities : list
			The probabilities associated with each transition.

		pseudocounts : list, optional
			The pseudocounts associated with each transition. Default is None.

		groups : list, optional
			The groups of each edge. Default is None.

		Returns
		-------
		None

		Examples
		--------
		>>> model.add_transitions([model.start, s1], [s1, model.end], [1., 1.])
		>>> model.add_transitions([model.start, s1, s2, s3], s4, [0.2, 0.4, 0.3, 0.9])
		>>> model.add_transitions(model.start, [s1, s2, s3], [0.6, 0.2, 0.05])
		"""

		pseudocounts = pseudocounts or probabilities

		n = len(a) if isinstance( a, list ) else len(b)
		if groups is None or isinstance( groups, str ):
			groups = [ groups ] * n

		# Allow addition of many transitions from many states
		if isinstance( a, list ) and isinstance( b, list ):
			edges = izip( a, b, probabilities, pseudocounts, groups )
			for start, end, probability, pseudocount, group in edges:
				self.add_transition( start, end, probability, pseudocount, group )

		# Allow for multiple transitions to a specific state
		elif isinstance( a, list ) and isinstance( b, State ):
			edges = izip( a, probabilities, pseudocounts, groups )
			for start, probability, pseudocount, group in edges:
				self.add_transition( start, b, probability, pseudocount, group )

		# Allow for multiple transitions from a specific state
		elif isinstance( a, State ) and isinstance( b, list ):
			edges = izip( b, probabilities, pseudocounts, groups )
			for end, probability, pseudocount, group in edges:
				self.add_transition( a, end, probability, pseudocount, group )

	def dense_transition_matrix( self ):
		"""Returns the dense transition matrix.

		Parameters
		----------
		None

		Returns
		-------
		matrix : numpy.ndarray, shape (n_states, n_states)
			A dense transition matrix, containing the log probability
			of transitioning from each state to each other state.
		"""

		m = len(self.states)
		transition_log_probabilities = numpy.zeros( (m, m) ) + NEGINF

		for i in xrange(m):
			for n in xrange( self.out_edge_count[i], self.out_edge_count[i+1] ):
				transition_log_probabilities[i, self.out_transitions[n]] = \
					self.out_transition_log_probabilities[n]

		return numpy.exp(transition_log_probabilities)

	def copy( self ):
		"""Returns a deep copy of the HMM.

		Parameters
		----------
		None

		Returns
		-------
		model : HiddenMarkovModel
			A deep copy of the model with entirely new objects.
		"""

		return HiddenMarkovModel.from_json( self.to_json() )

	def freeze_distributions( self ):
		"""Freeze all the distributions in model.

		Upon training only edges will be updated. The parameters of
		distributions will not be affected.

		Parameters
		----------
		None

		Returns
		-------
		None
		"""

		for state in self.states:
			if not state.is_silent():
				state.distribution.freeze()

	def thaw_distributions( self ):
		"""Thaw all distributions in the model.

		Upon training distributions will be updated again.

		Parameters
		----------
		None

		Returns
		-------
		None
		"""

		for state in self.states:
			if not state.is_silent():
				state.distribution.thaw()

	def add_model( self, other ):
		"""Add the states and edges of another model to this model.


		Parameters
		----------
		other : HiddenMarkovModel
			The other model to add

		Returns
		-------
		None
		"""

		self.graph = networkx.union(self.graph, other.graph)

	def concatenate( self, other, suffix='', prefix='' ):
		"""Concatenate this model to another model.

		Concatenate this model to another model in such a way that a single
		probability 1 edge is added between self.end and other.start. Rename
		all other states appropriately by adding a suffix or prefix if needed.

		Parameters
		----------
		other : HiddenMarkovModel
			The other model to concatenate

		suffix : str, optional
			Add the suffix to the end of all state names in the other model.
			Default is ''.

		prefix : str, optional
			Add the prefix to the beginning of all state names in the other
			model. Default is ''.

		Returns
		-------
		None
		"""

		other.name = "{}{}{}".format( prefix, other.name, suffix )
		for state in other.states:
			state.name = "{}{}{}".format( prefix, state.name, suffix )

		self.graph = networkx.union( self.graph, other.graph )
		self.add_transition( self.end, other.start, 1.00 )
		self.end = other.end

	def draw(self, **kwargs):
		raise ValueError("depricated. Please use .plot")

	def plot( self, precision=4, **kwargs ):
		"""Draw this model's graph using NetworkX and matplotlib.

		Note that this relies on networkx's built-in graphing capabilities (and
		not Graphviz) and thus can't draw self-loops.

		See networkx.draw_networkx() for the keywords you can pass in.

		Parameters
		----------
		precision : int, optional
			The precision with which to round edge probabilities.
			Default is 4.

		**kwargs : any
			The arguments to pass into networkx.draw_networkx()

		Returns
		-------
		None
		"""


		if pygraphviz is not None:
			G = pygraphviz.AGraph(directed=True)
			out_edges = self.out_edge_count

			for state in self.states:
				if state.is_silent():
					color = 'grey'
				elif state.distribution.frozen:
					color = 'blue'
				else:
					color = 'red'

				G.add_node(state.name, color=color)

			for i, state in enumerate(self.states):
				for l in range(out_edges[i], out_edges[i+1]):
					li = self.out_transitions[l]
					p = cexp(self.out_transition_log_probabilities[l])
					p = round(p, precision)
					G.add_edge(state.name, self.states[li].name, label=p)

			with tempfile.NamedTemporaryFile() as tf:
				G.draw(tf.name, format='png', prog='dot')
				img = matplotlib.image.imread(tf.name)
				plt.imshow(img)
				plt.axis('off')
		else:
			warnings.warn("Install pygraphviz for nicer visualizations")
			networkx.draw()

	def bake( self, verbose=False, merge="All" ):
		"""Finalize the topology of the model.

		Finalize the topology of the model and assign a numerical index to
		every state. This method must be called before any of the probability-
		calculating methods.

		This fills in self.states (a list of all states in order) and
		self.transition_log_probabilities (log probabilities for transitions),
		as well as self.start_index and self.end_index, and self.silent_start
		(the index of the first silent state).

		Parameters
		----------
		verbose : bool, optional
			Return a log of changes made to the model during normalization
			or merging. Default is False.

		merge : "None", "Partial, "All"
			Merging has three options:
			"None": No modifications will be made to the model.
			"Partial": A silent state which only has a probability 1 transition
				to another silent state will be merged with that silent state.
				This means that if silent state "S1" has a single transition
				to silent state "S2", that all transitions to S1 will now go
				to S2, with the same probability as before, and S1 will be
				removed from the model.
			"All": A silent state with a probability 1 transition to any other
				state, silent or symbol emitting, will be merged in the manner
				described above. In addition, any orphan states will be removed
				from the model. An orphan state is a state which does not have
				any transitions to it OR does not have any transitions from it,
				except for the start and end of the model. This will iteratively
				remove orphan chains from the model. This is sometimes desirable,
				as all states should have both a transition in to get to that
				state, and a transition out, even if it is only to itself. If
				the state does not have either, the HMM will likely not work as
				intended.
			Default is 'All'.

		Returns
		-------
		None
		"""

		self.free_bake_buffers()

		in_edge_count = numpy.zeros( len( self.graph.nodes() ),
			dtype=numpy.int32 )
		out_edge_count = numpy.zeros( len( self.graph.nodes() ),
			dtype=numpy.int32 )

		merge = merge.lower() if merge else None
		while merge == 'all':
			merge_count = 0

			# Reindex the states based on ones which are still there
			prestates = self.graph.nodes()
			indices = { prestates[i]: i for i in range( len( prestates ) ) }

			# Go through all the edges, summing in and out edges
			for a, b in self.graph.edges():
				out_edge_count[ indices[a] ] += 1
				in_edge_count[ indices[b] ] += 1

			# Go through each state, and if either in or out edges are 0,
			# remove the edge.
			for i in range( len( prestates ) ):
				if prestates[i] is self.start or prestates[i] is self.end:
					continue

				if in_edge_count[i] == 0:
					merge_count += 1
					self.graph.remove_node( prestates[i] )

					if verbose:
						print( "Orphan state {} removed due to no edges \
							leading to it".format(prestates[i].name ) )

				elif out_edge_count[i] == 0:
					merge_count += 1
					self.graph.remove_node( prestates[i] )

					if verbose:
						print( "Orphan state {} removed due to no edges \
							leaving it".format(prestates[i].name ) )

			if merge_count == 0:
				break

		# Go through the model checking to make sure out edges sum to 1.
		# Normalize them to 1 if this is not the case.
		if merge in ['all', 'partial']:
			for state in self.graph.nodes():

				# Perform log sum exp on the edges to see if they properly sum to 1
				out_edges = round( sum( numpy.e**x['probability']
					for x in self.graph.edge[state].values() ), 8 )

				# The end state has no out edges, so will be 0
				if out_edges != 1. and state != self.end:
					# Issue a notice if verbose is activated
					if verbose:
						print( "{} : {} summed to {}, normalized to 1.0"\
							.format( self.name, state.name, out_edges ) )

					# Reweight the edges so that the probability (not logp) sums
					# to 1.
					for edge in self.graph.edge[state].values():
						edge['probability'] = edge['probability'] - log( out_edges )

		# Automatically merge adjacent silent states attached by a single edge
		# of 1.0 probability, as that adds nothing to the model. Traverse the
		# edges looking for 1.0 probability edges between silent states.
		while merge in ['all', 'partial']:
			# Repeatedly go through the model until no merges take place.
			merge_count = 0

			for a, b, e in self.graph.edges( data=True ):
				# Since we may have removed a or b in a previous iteration,
				# a simple fix is to just check to see if it's still there
				if a not in self.graph.nodes() or b not in self.graph.nodes():
					continue

				if a == self.start or b == self.end:
					continue

				# If a silent state has a probability 1 transition out
				if e['probability'] == 0.0 and a.is_silent():

					# Make sure the transition is an appropriate merger
					if merge=='all' or ( merge=='partial' and b.is_silent() ):

						# Go through every transition to that state
						for x, y, d in self.graph.edges( data=True ):

							# Make sure that the edge points to the current node
							if y is a:
								# Increment the edge counter
								merge_count += 1

								# Remove the edge going to that node
								self.graph.remove_edge( x, y )

								pseudo = max( e['pseudocount'], d['pseudocount'] )
								group = e['group'] if e['group'] == d['group'] else None
								# Add a new edge going to the new node
								self.graph.add_edge( x, b, probability=d['probability'],
									pseudocount=pseudo,
									group=group )

								# Log the event
								if verbose:
									print( "{} : {} - {} merged".format(
										self.name, a, b) )

						# Remove the state now that all edges are removed
						self.graph.remove_node( a )

			if merge_count == 0:
				break

		if merge in ['all', 'partial']:
			# Detect whether or not there are loops of silent states by going
			# through every pair of edges, and ensure that there is not a cycle
			# of silent states.
			for a, b, e in self.graph.edges( data=True ):
				for x, y, d in self.graph.edges( data=True ):
					if a is y and b is x and a.is_silent() and b.is_silent():
						print( "Loop: {} - {}".format( a.name, b.name ) )

		states = self.graph.nodes()
		n, m = len(states), len(self.graph.edges())

		self.n_edges = m
		self.n_states = n

		silent_states, normal_states = [], []

		for state in states:
			if state.is_silent():
				silent_states.append(state)
			else:
				normal_states.append(state)

		numpy.random.seed(0)
		random.seed(0)

		normal_states = list(sorted( normal_states, key=attrgetter('name')))
		silent_states = list(sorted( silent_states, key=attrgetter('name')))

		# We need the silent states to be in topological sort order: any
		# transition between silent states must be from a lower-numbered state
		# to a higher-numbered state. Since we ban loops of silent states, we
		# can get away with this.

		# Get the subgraph of all silent states
		silent_subgraph = self.graph.subgraph(silent_states)

		# Get the sorted silent states. Isn't it convenient how NetworkX has
		# exactly the algorithm we need?
		silent_states_sorted = networkx.topological_sort(silent_subgraph, nbunch=silent_states)

		# What's the index of the first silent state?
		self.silent_start = len(normal_states)

		# Save the master state ordering. Silent states are last and in
		# topological order, so when calculationg forward algorithm
		# probabilities we can just go down the list of states.
		self.states = normal_states + silent_states_sorted

		# We need a good way to get transition probabilities by state index that
		# isn't N^2 to build or store. So we will need a reverse of the above
		# mapping. It's awkward but asymptotically fine.
		indices = { self.states[i]: i for i in range(n) }

		# Create a sparse representation of the tied states in the model. This
		# is done in the same way of the transition, by having a vector of
		# counts, and a vector of the IDs that the state is tied to.
		self.tied_state_count = <int*> calloc( self.silent_start+1, sizeof(int) )
		for i in range( self.silent_start+1 ):
			self.tied_state_count[i] = 0

		for i in range( self.silent_start ):
			for j in range( self.silent_start ):
				if i == j:
					continue
				if self.states[i].distribution is self.states[j].distribution:
					self.tied_state_count[i+1] += 1

		for i in range( 1, self.silent_start+1 ):
			self.tied_state_count[i] += self.tied_state_count[i-1]

		self.tied = <int*> calloc( self.tied_state_count[self.silent_start], sizeof(int) )
		for i in range( self.tied_state_count[self.silent_start] ):
			self.tied[i] = -1

		for i in range( self.silent_start ):
			for j in range( self.silent_start ):
				if i == j:
					continue

				if self.states[i].distribution is self.states[j].distribution:
					# Begin at the first index which belongs to state i...
					start = self.tied_state_count[i]

					# Find the first non -1 entry in order to put our index.
					while self.tied[start] != -1:
						start += 1

					# Now that we've found a non -1 entry, put the index of the
					# state which this state is tied to in!
					self.tied[start] = j

		# Unpack the state weights
		self.state_weights = numpy.zeros( self.silent_start )
		for i in range( self.silent_start ):
			self.state_weights[i] = _log( self.states[i].weight )

		# This holds numpy array indexed [a, b] to transition log probabilities
		# from a to b, where a and b are state indices. It starts out saying all
		# transitions are impossible.
		self.in_transitions = <int*> calloc( m, sizeof(int) )
		self.in_edge_count = <int*> calloc( n+1, sizeof(int) )
		self.in_transition_pseudocounts = <double*> calloc( m,
			sizeof(double) )
		self.in_transition_log_probabilities = <double*> calloc( m,
			sizeof(double) )

		self.out_transitions = <int*> calloc( m, sizeof(int) )
		self.out_edge_count = <int*> calloc( n+1, sizeof(int) )
		self.out_transition_pseudocounts = <double*> calloc( m,
			sizeof(double) )
		self.out_transition_log_probabilities = <double*> calloc( m,
			sizeof(double) )

		self.expected_transitions =  <double*> calloc( self.n_edges, sizeof(double) )

		memset( self.in_transitions, -1, m*sizeof(int) )
		memset( self.in_edge_count, 0, (n+1)*sizeof(int) )
		memset( self.in_transition_pseudocounts, 0, m*sizeof(double) )
		memset( self.in_transition_log_probabilities, 0, m*sizeof(double) )

		memset( self.out_transitions, -1, m*sizeof(int) )
		memset( self.out_edge_count, 0, (n+1)*sizeof(int) )
		memset( self.out_transition_pseudocounts, 0, m*sizeof(double) )
		memset( self.out_transition_log_probabilities, 0, m*sizeof(double) )

		# Now we need to find a way of storing in-edges for a state in a manner
		# that can be called in the cythonized methods below. This is basically
		# an inversion of the graph. We will do this by having two lists, one
		# list size number of nodes + 1, and one list size number of edges.
		# The node size list will store the beginning and end values in the
		# edge list that point to that node. The edge list will be ordered in
		# such a manner that all edges pointing to the same node are grouped
		# together. This will allow us to run the algorithms in time
		# nodes*edges instead of nodes*nodes.
		for a, b in self.graph.edges_iter():
			# Increment the total number of edges going to node b.
			self.in_edge_count[ indices[b]+1 ] += 1
			# Increment the total number of edges leaving node a.
			self.out_edge_count[ indices[a]+1 ] += 1

		# Determine if the model is infinite or not based on the number of edges
		# to the end state
		if self.in_edge_count[ indices[ self.end ]+1 ] == 0:
			self.finite = 0
		else:
			self.finite = 1
		# Take the cumulative sum so that we can associate array indices with
		# in or out transitions
		for i in xrange( 1, n+1 ):
			self.in_edge_count[i] += self.in_edge_count[i-1]
			self.out_edge_count[i] += self.out_edge_count[i-1]

		# We need to store the edge groups as name : set pairs.
		edge_groups = {}

		# Now we go through the edges again in order to both fill in the
		# transition probability matrix, and also to store the indices sorted
		# by the end-node.
		for a, b, data in self.graph.edges_iter(data=True):
			# Put the edge in the dict. Its weight is log-probability
			start = self.in_edge_count[ indices[b] ]

			# Start at the beginning of the section marked off for node b.
			# If another node is already there, keep walking down the list
			# until you find a -1 meaning a node hasn't been put there yet.
			while self.in_transitions[ start ] != -1:
				if start == self.in_edge_count[ indices[b]+1 ]:
					break
				start += 1

			self.in_transition_log_probabilities[start] = <double>data['probability']
			self.in_transition_pseudocounts[start] = data['pseudocount']

			# Store transition info in an array where the in_edge_count shows
			# the mapping stuff.
			self.in_transitions[start] = <int>indices[a]

			# Now do the same for out edges
			start = self.out_edge_count[indices[a]]

			while self.out_transitions[ start ] != -1:
				if start == self.out_edge_count[ indices[a]+1 ]:
					break
				start += 1

			self.out_transition_log_probabilities[start] = <double>data['probability']
			self.out_transition_pseudocounts[start] = data['pseudocount']
			self.out_transitions[start] = <int>indices[b]

			# If this edge belongs to a group, we need to add it to the
			# dictionary. We only care about forward representations of
			# the edges.
			group = data['group']
			if group != None:
				if group in edge_groups:
					edge_groups[group].append( ( indices[a], indices[b] ) )
				else:
					edge_groups[ group ] = [ ( indices[a], indices[b] ) ]

		# We will organize the tied edges using three arrays. The first will be
		# the cumulative number of members in each group, to slice the later
		# arrays in the same manner as the transition arrays. The second will
		# be the index of the state the edge starts in. The third will be the
		# index of the state the edge ends in. This way, iterating across the
		# second and third lists in the slices indicated by the first list will
		# give all the edges in a group.
		total_grouped_edges = sum( map( len, edge_groups.values() ) )

		self.n_tied_edge_groups = len(edge_groups.keys())+1
		self.tied_edge_group_size = <int*> calloc(len(edge_groups.keys())+1,
			sizeof(int) )
		self.tied_edge_group_size[0] = 0

		self.tied_edges_starts = <int*> calloc( total_grouped_edges, sizeof(int))
		self.tied_edges_ends = <int*> calloc( total_grouped_edges, sizeof(int))

		# Iterate across all the grouped edges and bin them appropriately.
		for i, (name, edges) in enumerate( edge_groups.items() ):
			# Store the cumulative number of edges so far, which requires
			# adding the current number of edges (m) to the previous
			# number of edges (n)
			n = self.tied_edge_group_size[i]
			self.tied_edge_group_size[i+1] = n + len(edges)

			for j, (start, end) in enumerate( edges ):
				self.tied_edges_starts[n+j] = start
				self.tied_edges_ends[n+j] = end

		for state in self.states:
			if not state.is_silent():
				dist = state.distribution
				break

		self.d = dist.d
		self.multivariate = self.d > 1

		if isinstance( dist, DiscreteDistribution ):
			self.discrete = 1
			states = self.states[:self.silent_start]
			keys = []
			for state in states:
				keys.extend( state.distribution.keys() )
			self.keymap = [{ key: i for i, key in enumerate(set(keys)) }]
			for state in states:
				state.distribution.bake( tuple(set(keys)) )

		if self.d > 1:
			keys = [[] for i in range(self.d)]
			self.keymap = [{} for i in range(self.d)]
			for state in self.states[:self.silent_start]:
				d = state.distribution

				if isinstance(d, IndependentComponentsDistribution):
					for i in range(self.d):
						di = d.distributions[i]
						if isinstance(di, DiscreteDistribution):
							self.discrete = 1
							keys[i].extend(di.keys())

			for i in range(self.d):
				keys[i] = tuple(set(keys[i]))
				self.keymap[i] = {key: j for j, key in enumerate(keys[i])}

			for state in self.states[:self.silent_start]:
				d = state.distribution
				if isinstance(d, IndependentComponentsDistribution):
					d.bake(keys)

		self.distributions = numpy.empty(self.silent_start, dtype='object')
		for i in range(self.silent_start):
			self.distributions[i] = self.states[i].distribution
			if self.d != self.distributions[i].d:
				raise ValueError("mis-matching inputs for states")

		self.distributions_ptr = <void**> self.distributions.data

		# This holds the index of the start state
		try:
			self.start_index = indices[self.start]
		except KeyError:
			raise SyntaxError( "Model.start has been deleted, leaving the \
				model with no start. Please ensure it has a start." )
		# And the end state
		try:
			self.end_index = indices[self.end]
		except KeyError:
			raise SyntaxError( "Model.end has been deleted, leaving the \
				model with no end. Please ensure it has an end." )


	def sample( self, length=0, path=False ):
		"""Generate a sequence from the model.

		Returns the sequence generated, as a list of emitted items. The
		model must have been baked first in order to run this method.

		If a length is specified and the HMM is infinite (no edges to the
		end state), then that number of samples will be randomly generated.
		If the length is specified and the HMM is finite, the method will
		attempt to generate a prefix of that length. Currently it will force
		itself to not take an end transition unless that is the only path,
		making it not a true random sample on a finite model.

		WARNING: If the HMM has no explicit end state, must specify a length
		to use.

		Parameters
		----------
		length : int, optional
			Generate a sequence with a maximal length of this size. Used if
			you have no explicit end state. Default is 0.

		path : bool, optional
			Return the path of hidden states in addition to the emissions. If
			true will return a tuple of (sample, path). Default is False.

		Returns
		-------
		sample : list or tuple
			If path is true, return a tuple of (sample, path), otherwise return
			just the samples.
		"""

		if self.d == 0:
			raise ValueError("must bake model before sampling")

		return self._sample( length, path )

	cdef list _sample( self, int length, int path ):
		cdef int i, j, k, l, li, m=len(self.states)
		cdef double cumulative_probability
		cdef double [:,:] transition_probabilities = numpy.zeros( (m,m) )
		cdef double [:] cum_probabilities = numpy.zeros( self.n_edges )

		cdef int*  out_edges = self.out_edge_count

		for k in range( m ):
			cumulative_probability = 0.
			for l in range( out_edges[k], out_edges[k+1] ):
				cumulative_probability += cexp(
					self.out_transition_log_probabilities[l] )
				cum_probabilities[l] = cumulative_probability

		# This holds the numerical index of the state we are currently in.
		# Start in the start state
		i = self.start_index

		# Record the number of samples
		cdef int n = 0
		# Define the list of emissions, and the path of hidden states taken
		cdef list emissions = [], sequence_path = []
		cdef State state
		cdef double sample

		while i != self.end_index:
			# Get the object associated with this state
			state = self.states[i]

			# Add the state to the growing path
			sequence_path.append( state )

			if not state.is_silent():
				# There's an emission distribution, so sample from it
				emissions.append( state.distribution.sample() )
				n += 1

			# If we've reached the specified length, return the appropriate
			# values
			if length != 0 and n >= length:
				if path:
					return [emissions, sequence_path]
				return emissions

			# What should we pick as our next state?
			# Generate a number between 0 and 1 to make a weighted decision
			# as to which state to jump to next.
			sample = random.random()

			# Save the last state id we were in
			j = i

			# Find out which state we're supposed to go to by comparing the
			# random number to the list of cumulative probabilities for that
			# state, and then picking the selected state.
			for k in range( out_edges[i], out_edges[i+1] ):
				if cum_probabilities[k] > sample:
					i = self.out_transitions[k]
					break

			# If the user specified a length, and we're not at that length, and
			# we're in an infinite HMM, we want to avoid going to the end state
			# if possible. If there is only a single probability 1 end to the
			# end state we can't avoid it, otherwise go somewhere else.
			if length != 0 and self.finite == 1 and i == self.end_index:
				# If there is only one transition...
				if len( range( out_edges[j], out_edges[j+1] ) ) == 1:
					# ...and that transition goes to the end of the model...
					if self.out_transitions[ out_edges[j] ] == self.end_index:
						# ... then end the sampling, as nowhere else to go.
						break

				# Take the cumulative probability of not going to the end state
				cumulative_probability = 0.
				for k in range( out_edges[k], out_edges[k+1] ):
					if self.out_transitions[k] != self.end_index:
						cumulative_probability += cum_probabilities[k]

				# Randomly select a number in that probability range
				sample = random.uniform( 0, cumulative_probability )

				# Select the state is corresponds to
				for k in range( out_edges[i], out_edges[i+1] ):
					if cum_probabilities[k] > sample:
						i = self.out_transitions[k]
						break

		# Done! Return either emissions, or emissions and path.
		if path:
			sequence_path.append( self.end )
			return [emissions, sequence_path]
		return emissions

	cpdef double log_probability( self, sequence, check_input=True ):
		"""Calculate the log probability of a single sequence.

		If a path is provided, calculate the log probability of that sequence
		given the path.

		Parameters
		----------
		sequence : array-like
			Return the array of observations in a single sequence of data

		check_input : bool, optional
			Check to make sure that all emissions fall under the support of
			the emission distributions. Default is True.

		Returns
		-------
		logp : double
			The log probability of the sequence
		"""

		if self.d == 0:
			raise ValueError("must bake model before computing probability")

		cdef numpy.ndarray sequence_ndarray
		cdef double* sequence_ptr
		cdef double log_probability
		cdef int n = len(sequence)
		cdef int mv = self.multivariate

		if check_input:
			sequence_ndarray = _check_input(sequence, self)
		else:
			sequence_ndarray = sequence

		sequence_ptr = <double*> sequence_ndarray.data

		with nogil:
			log_probability = self._vl_log_probability(sequence_ptr, n)

		return log_probability

	cdef double _vl_log_probability(self, double* sequence, int n) nogil:
		cdef double* f = self._forward(sequence, n, NULL)
		cdef double log_probability
		cdef int i, m = self.n_states

		if self.finite == 1:
			log_probability = f[n*m + self.end_index]
		else:
			log_probability = NEGINF
			for i in range( self.silent_start ):
				log_probability = pair_lse( log_probability, f[n*m + i] )

		free(f)
		return log_probability

	cpdef numpy.ndarray forward( self, sequence ):
		"""Run the forward algorithm on the sequence.

		Calculate the probability of each observation being aligned to each
		state by going forward through a sequence. Returns the full forward
		matrix. Each index i, j corresponds to the sum-of-all-paths log
		probability of starting at the beginning of the sequence, and aligning
		observations to hidden states in such a manner that observation i was
		aligned to hidden state j. Uses row normalization to dynamically scale
		each row to prevent underflow errors.

		If the sequence is impossible, will return a matrix of nans.

		See also:
			- Silent state handling taken from p. 71 of "Biological
		Sequence Analysis" by Durbin et al., and works for anything which
		does not have loops of silent states.
			- Row normalization technique explained by
		http://www.cs.sjsu.edu/~stamp/RUA/HMM.pdf on p. 14.

		Parameters
		----------
		sequence : array-like
			An array (or list) of observations.

		Returns
		-------
		matrix : array-like, shape (len(sequence), n_states)
			The probability of aligning the sequences to states in a forward
			fashion.
		"""

		if self.d == 0:
			raise ValueError("must bake model before using forward algorithm")

		cdef numpy.ndarray sequence_ndarray
		cdef double* sequence_data
		cdef int n = len(sequence), m = len(self.states)
		cdef int mv = self.multivariate
		cdef void** distributions = <void**> self.distributions.data
		cdef numpy.ndarray f_ndarray = numpy.zeros( (n+1, m), dtype=numpy.float64 )
		cdef double* f

		sequence_ndarray = _check_input(sequence, self)
		sequence_data = <double*> sequence_ndarray.data

		with nogil:
			f = <double*> self._forward( sequence_data, n, NULL )

		for i in range(n+1):
			for j in range(m):
				f_ndarray[i, j] = f[i*m + j]

		free(f)
		return f_ndarray

	cdef double* _forward( self, double* sequence, int n, double* emissions ) nogil:
		cdef int i, k, ki, l, li
		cdef int p = self.silent_start, m = self.n_states
		cdef int dim = self.d

		cdef void** distributions = <void**> self.distributions_ptr

		cdef double log_probability
		cdef int* in_edges = self.in_edge_count

		cdef double* e = NULL
		cdef double* f = <double*> calloc( m*(n+1), sizeof(double) )

		# Either fill in a new emissions matrix, or use the one which has
		# been provided from a previous call.
		if emissions is NULL:
			e = <double*> calloc( n*self.silent_start, sizeof(double) )
			for l in range( self.silent_start ):
				for i in range( n ):
					if self.multivariate:
						e[l*n + i] = (( <Model> distributions[l] )._mv_log_probability( sequence+i*dim ) +
							self.state_weights[l] )
					else:
						e[l*n + i] = (( <Model> distributions[l] )._log_probability( sequence[i] ) +
							self.state_weights[l] )
		else:
			e = emissions

		# We must start in the start state, having emitted 0 symbols
		for i in range(m):
			f[i] = NEGINF
		f[self.start_index] = 0.

		for l in range( self.silent_start, m ):
			# Handle transitions between silent states before the first symbol
			# is emitted. No non-silent states have non-zero probability yet, so
			# we can ignore them.
			if l == self.start_index:
				# Start state log-probability is already right. Don't touch it.
				continue

			# This holds the log total transition probability in from
			# all current-step silent states that can have transitions into
			# this state.
			log_probability = NEGINF
			for k in range( in_edges[l], in_edges[l+1] ):
				ki = self.in_transitions[k]
				if ki < self.silent_start or ki >= l:
					continue

				# For each current-step preceeding silent state k
				log_probability = pair_lse( log_probability,
					f[ki] + self.in_transition_log_probabilities[k] )

			# Update the table entry
			f[l] = log_probability

		for i in range( n ):
			for l in range( self.silent_start ):
				# Do the recurrence for non-silent states l
				# This holds the log total transition probability in from
				# all previous states

				log_probability = NEGINF
				for k in range( in_edges[l], in_edges[l+1] ):
					ki = self.in_transitions[k]

					# For each previous state k
					log_probability = pair_lse( log_probability,
						f[i*m + ki] + self.in_transition_log_probabilities[k] )

				# Now set the table entry for log probability of emitting
				# index+1 characters and ending in state l
				f[(i+1)*m + l] = log_probability + e[i + l*n]

			for l in range( self.silent_start, m ):
				# Now do the first pass over the silent states
				# This holds the log total transition probability in from
				# all current-step non-silent states
				log_probability = NEGINF
				for k in range( in_edges[l], in_edges[l+1] ):
					ki = self.in_transitions[k]
					if ki >= self.silent_start:
						continue

					# For each current-step non-silent state k
					log_probability = pair_lse( log_probability,
						f[(i+1)*m + ki] + self.in_transition_log_probabilities[k] )

				# Set the table entry to the partial result.
				f[(i+1)*m + l] = log_probability

			for l in range( self.silent_start, m ):
				# Now the second pass through silent states, where we account
				# for transitions between silent states.

				# This holds the log total transition probability in from
				# all current-step silent states that can have transitions into
				# this state.
				log_probability = NEGINF
				for k in range( in_edges[l], in_edges[l+1] ):
					ki = self.in_transitions[k]
					if ki < self.silent_start or ki >= l:
						continue
					# For each current-step preceeding silent state k
					log_probability = pair_lse( log_probability,
						f[(i+1)*m + ki] + self.in_transition_log_probabilities[k] )

				# Add the previous partial result and update the table entry
				f[(i+1)*m + l] = pair_lse( f[(i+1)*m + l], log_probability )

		if emissions is NULL:
			free(e)
		return f

	cpdef numpy.ndarray backward( self, sequence ):
		"""Run the backward algorithm on the sequence.

		Calculate the probability of each observation being aligned to each
		state by going backward through a sequence. Returns the full backward
		matrix. Each index i, j corresponds to the sum-of-all-paths log
		probability of starting at the end of the sequence, and aligning
		observations to hidden states in such a manner that observation i was
		aligned to hidden state j. Uses row normalization to dynamically scale
		each row to prevent underflow errors.

		If the sequence is impossible, will return a matrix of nans.

		See also:
			- Silent state handling taken from p. 71 of "Biological
		Sequence Analysis" by Durbin et al., and works for anything which
		does not have loops of silent states.
			- Row normalization technique explained by
		http://www.cs.sjsu.edu/~stamp/RUA/HMM.pdf on p. 14.

		Parameters
		----------
		sequence : array-like
			An array (or list) of observations.

		Returns
		-------
		matrix : array-like, shape (len(sequence), n_states)
			The probability of aligning the sequences to states in a backward
			fashion.
		"""

		if self.d == 0:
			raise ValueError("must bake model before using backward algorithm")

		cdef numpy.ndarray sequence_ndarray
		cdef double* sequence_data
		cdef double* b
		cdef int n = len(sequence), m = len(self.states)
		cdef int mv = self.multivariate
		cdef numpy.ndarray b_ndarray = numpy.zeros( (n+1, m), dtype=numpy.float64 )

		sequence_ndarray = _check_input(sequence, self)
		sequence_data = <double*> sequence_ndarray.data

		with nogil:
			b = self._backward( sequence_data, n, NULL )

		for i in range(n+1):
			for j in range(m):
				b_ndarray[i, j] = b[i*m + j]

		free(b)
		return b_ndarray

	cdef double* _backward( self, double* sequence, int n, double* emissions ) nogil:
		cdef int i, ir, k, kr, l, li
		cdef int p = self.silent_start, m = self.n_states
		cdef int dim = self.d

		cdef void** distributions = <void**> self.distributions_ptr

		cdef double log_probability
		cdef int* out_edges = self.out_edge_count

		cdef double* e = NULL
		cdef double* b = <double*> calloc( (n+1)*m, sizeof(double) )

		# Either fill in a new emissions matrix, or use the one which has
		# been provided from a previous call.
		if emissions is NULL:
			e = <double*> calloc( n*self.silent_start, sizeof(double) )
			for l in range( self.silent_start ):
				for i in range( n ):
					if self.multivariate:
						e[l*n + i] = ((<Model>distributions[l])._mv_log_probability( sequence+i*dim ) +
							self.state_weights[l])
					else:
						e[l*n + i] = ((<Model>distributions[l])._log_probability( sequence[i] ) +
							self.state_weights[l])
		else:
			e = emissions

		# We must end in the end state, having emitted len(sequence) symbols
		if self.finite == 1:
			for i in range(m):
				b[n*m + i] = NEGINF
			b[n*m + self.end_index] = 0
		else:
			for i in range(self.silent_start):
				b[n*m + i] = 0.
			for i in range(self.silent_start, m):
				b[n*m + i] = NEGINF

		for kr in range( m-self.silent_start ):
			if self.finite == 0:
				break
			# Cython arrays cannot go backwards, so modify the loop to account
			# for this.
			k = m - kr - 1

			# Do the silent states' dependencies on each other.
			# Doing it in reverse order ensures that anything we can
			# possibly transition to is already done.

			if k == self.end_index:
				# We already set the log-probability for this, so skip it
				continue

			# This holds the log total probability that we go to
			# current-step silent states and then continue from there to
			# finish the sequence.
			log_probability = NEGINF
			for l in range( out_edges[k], out_edges[k+1] ):
				li = self.out_transitions[l]
				if li < k+1:
					continue

				# For each possible current-step silent state we can go to,
				# take into account just transition probability
				log_probability = pair_lse( log_probability,
					b[n*m + li] + self.out_transition_log_probabilities[l] )

			# Now this is the probability of reaching the end state given we are
			# in this silent state.
			b[n*m + k] = log_probability

		for k in range( self.silent_start ):
			if self.finite == 0:
				break
			# Do the non-silent states in the last step, which depend on
			# current-step silent states.

			# This holds the total accumulated log probability of going
			# to such states and continuing from there to the end.
			log_probability = NEGINF
			for l in range( out_edges[k], out_edges[k+1] ):
				li = self.out_transitions[l]
				if li < self.silent_start:
					continue

				# For each current-step silent state, add in the probability
				# of going from here to there and then continuing on to the
				# end of the sequence.
				log_probability = pair_lse( log_probability,
					b[n*m + li] + self.out_transition_log_probabilities[l] )

			# Now we have summed the probabilities of all the ways we can
			# get from here to the end, so we can fill in the table entry.
			b[n*m + k] = log_probability

		# Now that we're done with the base case, move on to the recurrence
		for ir in range( n ):
			#if self.finite == 0 and ir == 0:
			#	continue
			# Cython xranges cannot go backwards properly, redo to handle
			# it properly
			i = n - ir - 1
			for kr in range( m-self.silent_start ):
				k = m - kr - 1

				# Do the silent states' dependency on subsequent non-silent
				# states, iterating backwards to match the order we use later.

				# This holds the log total probability that we go to some
				# subsequent state that emits the right thing, and then continue
				# from there to finish the sequence.
				log_probability = NEGINF
				for l in range( out_edges[k], out_edges[k+1] ):
					li = self.out_transitions[l]
					if li >= self.silent_start:
						continue

					# For each subsequent non-silent state l, take into account
					# transition and emission emission probability.
					log_probability = pair_lse( log_probability,
						b[(i+1)*m + li] + self.out_transition_log_probabilities[l] +
						e[i + li*n] )

				# We can't go from a silent state here to a silent state on the
				# next symbol, so we're done finding the probability assuming we
				# transition straight to a non-silent state.
				b[i*m + k] = log_probability

			for kr in range( m-self.silent_start ):
				k = m - kr - 1

				# Do the silent states' dependencies on each other.
				# Doing it in reverse order ensures that anything we can
				# possibly transition to is already done.

				# This holds the log total probability that we go to
				# current-step silent states and then continue from there to
				# finish the sequence.
				log_probability = NEGINF
				for l in range( out_edges[k], out_edges[k+1] ):
					li = self.out_transitions[l]
					if li < k+1:
						continue

					# For each possible current-step silent state we can go to,
					# take into account just transition probability
					log_probability = pair_lse( log_probability,
						b[i*m + li] + self.out_transition_log_probabilities[l] )

				# Now add this probability in with the probability accumulated
				# from transitions to subsequent non-silent states.
				b[i*m + k] = pair_lse( log_probability, b[i*m + k] )

			for k in range( self.silent_start ):
				# Do the non-silent states in the current step, which depend on
				# subsequent non-silent states and current-step silent states.

				# This holds the total accumulated log probability of going
				# to such states and continuing from there to the end.
				log_probability = NEGINF
				for l in range( out_edges[k], out_edges[k+1] ):
					li = self.out_transitions[l]
					if li >= self.silent_start:
						continue

					# For each subsequent non-silent state l, take into account
					# transition and emission emission probability.
					log_probability = pair_lse( log_probability,
						b[(i+1)*m + li] + self.out_transition_log_probabilities[l] +
						e[i + li*n] )

				for l in range( out_edges[k], out_edges[k+1] ):
					li = self.out_transitions[l]
					if li < self.silent_start:
						continue

					# For each current-step silent state, add in the probability
					# of going from here to there and then continuing on to the
					# end of the sequence.
					log_probability = pair_lse( log_probability,
						b[i*m + li] + self.out_transition_log_probabilities[l] )

				# Now we have summed the probabilities of all the ways we can
				# get from here to the end, so we can fill in the table entry.
				b[i*m + k] = log_probability

		if emissions is NULL:
			free(e)
		return b

	def forward_backward( self, sequence ):
		"""Run the forward-backward algorithm on the sequence.

		This algorithm returns an emission matrix and a transition matrix. The
		emission matrix returns the normalized probability that each each state
		generated that emission given both the symbol and the entire sequence.
		The transition matrix returns the expected number of times that a
		transition is used.

		If the sequence is impossible, will return (None, None)

		See also:
			- Forward and backward algorithm implementations. A comprehensive
			description of the forward, backward, and forward-background
			algorithm is here:
			http://en.wikipedia.org/wiki/Forward%E2%80%93backward_algorithm

		Parameters
		----------
		sequence : array-like
			An array (or list) of observations.

		Returns
		-------
		emissions : array-like, shape (len(sequence), n_nonsilent_states)
			The normalized probabilities of each state generating each emission.

		transitions : array-like, shape (n_states, n_states)
			The expected number of transitions across each edge in the model.
		"""

		if self.d == 0:
			raise ValueError("must bake model before using forward-backward algorithm")

		cdef numpy.ndarray sequence_ndarray
		cdef double* sequence_data
		cdef int n = len(sequence), m = len(self.states)
		cdef int mv = self.multivariate
		cdef void** distributions = <void**> self.distributions.data

		sequence_ndarray = _check_input(sequence, self)
		sequence_data = <double*> sequence_ndarray.data

		return self._forward_backward( sequence_data, n )

	cdef tuple _forward_backward( self, double* sequence, int n ):
		cdef int i, k, j, l, ki, li
		cdef int m=len(self.states)
		cdef int dim = self.d
		cdef double* e = <double*> calloc(n*self.silent_start, sizeof(double))
		cdef double* f
		cdef double* b

		cdef void** distributions = <void**> self.distributions_ptr

		cdef numpy.ndarray expected_transitions_ndarray = numpy.zeros((m, m))
		cdef double* expected_transitions = <double*> expected_transitions_ndarray.data

		cdef numpy.ndarray emission_weights_ndarray = numpy.zeros((n, self.silent_start))
		cdef double* emission_weights = <double*> emission_weights_ndarray.data

		cdef double log_sequence_probability, log_probability
		cdef double log_transition_emission_probability_sum

		cdef int* out_edges = self.out_edge_count
		cdef int* tied_states = self.tied_state_count

		# Calculate the emissions table
		for l in range( self.silent_start ):
			for i in range( n ):
				if self.multivariate:
					e[l*n + i] = ((<Model>distributions[l])._mv_log_probability( sequence+i*dim ) +
						self.state_weights[l])
				else:
					e[l*n + i] = ((<Model>distributions[l])._log_probability( sequence[i] ) +
						self.state_weights[l])

		f = self._forward( sequence, n, e )
		b = self._backward( sequence, n, e )

		if self.finite == 1:
			log_sequence_probability = f[n*m + self.end_index]
		else:
			log_sequence_probability = NEGINF
			for i in range( self.silent_start ):
				log_sequence_probability = pair_lse(
					log_sequence_probability, f[n*m + i] )

		# Is the sequence impossible? If so, don't bother calculating any more.
		if log_sequence_probability == NEGINF:
			print( "Warning: Sequence is impossible." )
			return ( None, None )

		for k in range( m ):
			# For each state we could have come from
			for l in range( out_edges[k], out_edges[k+1] ):
				li = self.out_transitions[l]
				if li >= self.silent_start:
					continue

				# For each state we could go to (and emit a character)
				# Sum up probabilities that we later normalize by
				# probability of sequence.
				log_transition_emission_probability_sum = NEGINF

				for i in range( n ):
					# For each character in the sequence
					# Add probability that we start and get up to state k,
					# and go k->l, and emit the symbol from l, and go from l
					# to the end.
					log_transition_emission_probability_sum = pair_lse(
						log_transition_emission_probability_sum,
						f[i*m + k] + self.out_transition_log_probabilities[l] +
						e[i + li*n] + b[(i+1)*m + li] )

				# Now divide by probability of the sequence to make it given
				# this sequence, and add as this sequence's contribution to
				# the expected transitions matrix's k, l entry.
				expected_transitions[k*m + li] += cexp(
					log_transition_emission_probability_sum -
					log_sequence_probability )

			for l in range( out_edges[k], out_edges[k+1] ):
				li = self.out_transitions[l]
				if li < self.silent_start:
					continue

				# For each silent state we can go to on the same character
				# Sum up probabilities that we later normalize by
				# probability of sequence.

				log_transition_emission_probability_sum = NEGINF
				for i in range( n+1 ):
					# For each row in the forward DP table (where we can
					# have transitions to silent states) of which we have 1
					# more than we have symbols...

					# Add probability that we start and get up to state k,
					# and go k->l, and go from l to the end. In this case,
					# we use forward and backward entries from the same DP
					# table row, since no character is being emitted.
					log_transition_emission_probability_sum = pair_lse(
						log_transition_emission_probability_sum,
						f[i*m + k] + self.out_transition_log_probabilities[l]
						+ b[i*m + li] )

				# Now divide by probability of the sequence to make it given
				# this sequence, and add as this sequence's contribution to
				# the expected transitions matrix's k, l entry.
				expected_transitions[k*m + li] += cexp(
					log_transition_emission_probability_sum -
					log_sequence_probability )

			if k < self.silent_start:
				# Now think about emission probabilities from this state

				for i in xrange( n ):
					# For each symbol that came out

					# What's the weight of this symbol for that state?
					# Probability that we emit index characters and then
					# transition to state l, and that from state l we
					# continue on to emit len(sequence) - (index + 1)
					# characters, divided by the probability of the
					# sequence under the model.
					# According to http://www1.icsi.berkeley.edu/Speech/
					# docs/HTKBook/node7_mn.html, we really should divide by
					# sequence probability.

					emission_weights[i*self.silent_start + k] = f[(i+1)*m + k] + b[(i+1)*m + k] - \
						log_sequence_probability


		free(e)
		free(b)
		free(f)

		return expected_transitions_ndarray, emission_weights_ndarray

	cpdef tuple viterbi( self, sequence ):
		"""Run the Viteri algorithm on the sequence.

		Run the Viterbi algorithm on the sequence given the model. This finds
		the ML path of hidden states given the sequence. Returns a tuple of the
		log probability of the ML path, or (-inf, None) if the sequence is
		impossible under the model. If a path is returned, it is a list of
		tuples of the form (sequence index, state object).

		This is fundamentally the same as the forward algorithm using max
		instead of sum, except the traceback is more complicated, because
		silent states in the current step can trace back to other silent states
		in the current step as well as states in the previous step.

		See also:
			- Viterbi implementation described well in the wikipedia article
			http://en.wikipedia.org/wiki/Viterbi_algorithm

		Parameters
		----------
		sequence : array-like
			An array (or list) of observations.

		Returns
		-------
		logp : double
			The log probability of the sequence under the Viterbi path

		path : list of tuples
			Tuples of (state index, state object) of the states along the
			Viterbi path.
		"""

		if self.d == 0:
			raise ValueError("must bake model before using Viterbi algorithm")

		cdef numpy.ndarray sequence_ndarray
		cdef double* sequence_data
		cdef double logp
		cdef int n = len(sequence), m = len(self.states)
		cdef int mv = self.multivariate
		cdef void** distributions = <void**> self.distributions.data
		cdef int* path = <int*> calloc(n+m, sizeof(int))
		cdef list vpath = []

		sequence_ndarray = _check_input(sequence, self)
		sequence_data = <double*> sequence_ndarray.data
		logp = self._viterbi(sequence_data, path, n, m)

		for i in range(n+m):
			if path[i] == -1:
				break

			vpath.append((path[i], self.states[path[i]]))

		free(path)
		return logp, vpath if logp > NEGINF else None


	cdef double _viterbi(self, double* sequence, int* path, int n, int m) nogil:
		cdef int p = self.silent_start
		cdef int i, l, k, ki
		cdef int dim = self.d

		cdef void** distributions = <void**> self.distributions_ptr

		cdef int* tracebackx = <int*> calloc( (n+1)*m, sizeof(int) )
		cdef int* tracebacky = <int*> calloc( (n+1)*m, sizeof(int) )
		cdef double* v = <double*> calloc( (n+1)*m, sizeof(double) )
		cdef double* e = <double*> calloc( (n*self.silent_start), sizeof(double) )

		cdef double state_log_probability
		cdef int end_index
		cdef double log_probability
		cdef int* in_edges = self.in_edge_count

		memset(path, -1, (n+m)*sizeof(int))

		# Fill in the emission table
		for l in range( self.silent_start ):
			for i in range( n ):
				if self.multivariate:
					e[l*n + i] = ((<Model>distributions[l])._mv_log_probability( sequence+i*dim ) +
						self.state_weights[l])
				else:
					e[l*n + i] = ((<Model>distributions[l])._log_probability( sequence[i] ) +
						self.state_weights[l])

		for i in range( m ):
			v[i] = NEGINF
		v[self.start_index] = 0

		for l in range( self.silent_start, m ):
			# Handle transitions between silent states before the first symbol
			# is emitted. No non-silent states have non-zero probability yet, so
			# we can ignore them.
			if l == self.start_index:
				# Start state log-probability is already right. Don't touch it.
				continue

			for k in range( in_edges[l], in_edges[l+1] ):
				ki = self.in_transitions[k]
				if ki < self.silent_start or ki >= l:
					continue

				# For each current-step preceeding silent state k
				# This holds the log-probability coming that way
				state_log_probability = v[ki] + self.in_transition_log_probabilities[k]

				if state_log_probability > v[l]:
					v[l] = state_log_probability
					tracebackx[l] = 0
					tracebacky[l] = ki

		for i in range( n ):
			for l in range( self.silent_start ):
				# Do the recurrence for non-silent states l
				# Start out saying the best likelihood we have is -inf
				v[(i+1)*m + l] = NEGINF

				for k in range( in_edges[l], in_edges[l+1] ):
					ki = self.in_transitions[k]

					# For each previous state k
					# This holds the log-probability coming that way
					state_log_probability = v[i*m + ki] + \
						self.in_transition_log_probabilities[k] + e[i + l*n]

					if state_log_probability > v[(i+1)*m + l]:
						v[(i+1)*m + l] = state_log_probability
						tracebackx[(i+1)*m + l] = i
						tracebacky[(i+1)*m + l] = ki

			for l in range( self.silent_start, m ):
				# Now do the first pass over the silent states, finding the best
				# current-step non-silent state they could come from.
				# Start out saying the best likelihood we have is -inf
				v[(i+1)*m + l] = NEGINF

				for k in range( in_edges[l], in_edges[l+1] ):
					ki = self.in_transitions[k]
					if ki >= self.silent_start:
						continue

					# For each current-step non-silent state k
					# This holds the log-probability coming that way
					state_log_probability = v[(i+1)*m + ki] + \
						self.in_transition_log_probabilities[k]

					if state_log_probability > v[(i+1)*m + l]:
						v[(i+1)*m + l] = state_log_probability
						tracebackx[(i+1)*m + l] = i+1
						tracebacky[(i+1)*m + l] = ki

			for l in range( self.silent_start, m ):
				# Now the second pass through silent states, where we check the
				# silent states that could potentially reach here and see if
				# they're better than the non-silent states we found.

				for k in range( in_edges[l], in_edges[l+1] ):
					ki = self.in_transitions[k]
					if ki < self.silent_start or ki >= l:
						continue

					# For each current-step preceeding silent state k
					# This holds the log-probability coming that way
					state_log_probability = v[(i+1)*m + ki] + \
						self.in_transition_log_probabilities[k]

					if state_log_probability > v[(i+1)*m + l]:
						v[(i+1)*m + l] = state_log_probability
						tracebackx[(i+1)*m + l] = i+1
						tracebacky[(i+1)*m + l] = ki

		# Now the DP table is filled in. If this is a finite model, get the
		# log likelihood of ending up in the end state after following the
		# ML path through the model. If an infinite sequence, find the state
		# which the ML path ends in, and begin there.
		if self.finite == 1:
			log_probability = v[n*m + self.end_index]
			end_index = self.end_index
		else:
			end_index = -1
			log_probability = NEGINF
			for i in range(m):
				if v[n*m + i] > log_probability:
					log_probability = v[n*m + i]
					end_index = i

		if log_probability == NEGINF:
			free(tracebackx)
			free(tracebacky)
			free(v)
			free(e)
			return log_probability

		# Otherwise, do the traceback
		# This holds the path, which we construct in reverse order
		cdef int px = n, py = end_index, npx
		cdef int length = 0

		while px != 0 or py != self.start_index:
			# Until we've traced back to the start...
			# Put the position in the path, making sure to look up the state
			# object to use instead of the state index.
			path[length] = py
			length += 1

			# Go backwards
			npx = tracebackx[px*m + py]
			py = tracebacky[px*m + py]
			px = npx

		# We've now reached the start (if we didn't raise an exception because
		# we messed up the traceback)
		# Record that we start at the start
		path[length] = py

		for i in range((length + 1) / 2):
			path[i], path[length-i] = path[length-i], path[i] 

		free(tracebackx)
		free(tracebacky)
		free(v)
		free(e)
		return log_probability

	def predict_proba( self, sequence ):
		"""Calculate the state probabilities for each observation in the sequence.

		Run the forward-backward algorithm on the sequence and return the emission
		matrix. This is the normalized probability that each each state
		generated that emission given both the symbol and the entire sequence.

		This is a sklearn wrapper for the forward backward algorithm.

		See also:
			- Forward and backward algorithm implementations. A comprehensive
			description of the forward, backward, and forward-background
			algorithm is here:
			http://en.wikipedia.org/wiki/Forward%E2%80%93backward_algorithm

		Parameters
		----------
		sequence : array-like
			An array (or list) of observations.

		Returns
		-------
		emissions : array-like, shape (len(sequence), n_nonsilent_states)
			The normalized probabilities of each state generating each emission.
		"""

		if self.d == 0:
			raise ValueError("must bake model before prediction")

		return numpy.exp( self.predict_log_proba( sequence ) )

	def predict_log_proba( self, sequence ):
		"""Calculate the state log probabilities for each observation in the sequence.

		Run the forward-backward algorithm on the sequence and return the emission
		matrix. This is the log normalized probability that each each state
		generated that emission given both the symbol and the entire sequence.

		This is a sklearn wrapper for the forward backward algorithm.

		See also:
			- Forward and backward algorithm implementations. A comprehensive
			description of the forward, backward, and forward-background
			algorithm is here:
			http://en.wikipedia.org/wiki/Forward%E2%80%93backward_algorithm

		Parameters
		----------
		sequence : array-like
			An array (or list) of observations.

		Returns
		-------
		emissions : array-like, shape (len(sequence), n_nonsilent_states)
			The log normalized probabilities of each state generating each emission.
		"""

		if self.d == 0:
			raise ValueError("must bake model before prediction")

		cdef int n = len(sequence), m = len(self.states)
		cdef int mv = self.multivariate
		cdef numpy.ndarray sequence_ndarray
		cdef numpy.ndarray r_ndarray = numpy.zeros((n, self.silent_start), dtype='float64')
		cdef double* sequence_data
		cdef double* r = <double*> r_ndarray.data

		sequence_ndarray = _check_input(sequence, self)
		sequence_data = <double*> sequence_ndarray.data

		with nogil:
			self._predict_log_proba( sequence_data, r, n, NULL )

		return r_ndarray

	cdef void _predict_log_proba( self, double* sequence, double* r, int n, 
		double* emissions ) nogil:
		cdef int i, k, l, li
		cdef int m = self.n_states, dim = self.d
		cdef double log_sequence_probability
		cdef double* f
		cdef double* b
		cdef double* e
		cdef void** distributions = self.distributions_ptr

		if emissions is NULL:
			e = <double*> calloc(n*self.silent_start, sizeof(double))
			for l in range(self.silent_start):
				for i in range(n):
					if self.multivariate:
						e[l*n + i] = ((<Model>distributions[l])._mv_log_probability(sequence+i*dim) +
							self.state_weights[l])
					else:
						e[l*n + i] = ((<Model>distributions[l])._log_probability(sequence[i]) +
							self.state_weights[l])
		else:
			e = emissions

		# Fill in both the F and B DP matrices.
		f = self._forward(sequence, n, emissions)
		b = self._backward(sequence, n, emissions)

		# Find out the probability of the sequence
		if self.finite == 1:
			log_sequence_probability = f[n*m + self.end_index]
		else:
			log_sequence_probability = NEGINF
			for i in range( self.silent_start ):
				log_sequence_probability = pair_lse(
					log_sequence_probability, f[n*m + i])

		# Is the sequence impossible? If so, don't bother calculating any more.
		if log_sequence_probability == NEGINF:
			with gil:
				print( "Warning: Sequence is impossible." )

		for k in range(m):
			if k < self.silent_start:
				for i in range(n):
					# For each symbol that came out
					# What's the weight of this symbol for that state?
					# Probability that we emit index characters and then
					# transition to state l, and that from state l we
					# continue on to emit len(sequence) - (index + 1)
					# characters, divided by the probability of the
					# sequence under the model.
					# According to http://www1.icsi.berkeley.edu/Speech/
					# docs/HTKBook/node7_mn.html, we really should divide by
					# sequence probability.
					r[i*self.silent_start + k] = f[(i+1)*m + k] + b[(i+1)*m + k] - \
						log_sequence_probability

		free(f)
		free(b)
		free(e)

	def predict( self, sequence, algorithm='map' ):
		"""Calculate the most likely state for each observation.

		This can be either the Viterbi algorithm or maximum a posteriori. It
		returns the probability of the sequence under that state sequence and
		the actual state sequence.

		This is a sklearn wrapper for the Viterbi and maximum_a_posteriori methods.

		Parameters
		----------
		sequence : array-like
			An array (or list) of observations.

		algorithm : "map", "viterbi"
			The algorithm with which to decode the sequence

		Returns
		-------
		logp : double
			The log probability of the sequence under the Viterbi path

		path : list of tuples
			Tuples of (state index, state object) of the states along the
			Viterbi path.
		"""

		if self.d == 0:
			raise ValueError("must bake model before prediction")

		if algorithm == 'map':
			return [ state_id for state_id, state in self.maximum_a_posteriori( sequence )[1] ]
		return [ state_id for state_id, state in self.viterbi( sequence )[1] ]

	def maximum_a_posteriori( self, sequence ):
		"""Run posterior decoding on the sequence.

		MAP decoding is an alternative to viterbi decoding, which returns the
		most likely state for each observation, based on the forward-backward
		algorithm. This is also called posterior decoding. This method is
		described on p. 14 of http://ai.stanford.edu/~serafim/CS262_2007/
		notes/lecture5.pdf

		WARNING: This may produce impossible sequences.

		Parameters
		----------
		sequence : array-like
			An array (or list) of observations.

		Returns
		-------
		logp : double
			The log probability of the sequence under the Viterbi path

		path : list of tuples
			Tuples of (state index, state object) of the states along the
			posterior path.
		"""

		if self.d == 0:
			raise ValueError("must bake model before using MAP decoding")

		return self._maximum_a_posteriori( numpy.array( sequence ) )


	cdef tuple _maximum_a_posteriori( self, numpy.ndarray sequence ):
		cdef int i, k, l, li
		cdef int m=len(self.states), n=len(sequence)
		cdef double [:,:] emission_weights = self.predict_log_proba( sequence )

		cdef list path = []
		cdef double maximum_emission_weight
		cdef double log_probability_sum = 0
		cdef int maximum_index

		# Go through each symbol and determine what the most likely state
		# that it came from is.
		for k in xrange( n ):
			maximum_index = -1
			maximum_emission_weight = NEGINF

			# Go through each hidden state and see which one has the maximal
			# weight for emissions. Tied states are not taken into account
			# here, because we are not performing training.
			for l in xrange( self.silent_start ):
				if emission_weights[k, l] > maximum_emission_weight:
					maximum_emission_weight = emission_weights[k, l]
					maximum_index = l

			path.append( ( maximum_index, self.states[maximum_index] ) )
			log_probability_sum += maximum_emission_weight

		return log_probability_sum, path

	def fit( self, sequences, weights=None, labels=None, stop_threshold=1E-9, min_iterations=0,
		max_iterations=1e8, algorithm='baum-welch', verbose=True,
		transition_pseudocount=0, use_pseudocount=False, inertia=None, edge_inertia=0.0,
		distribution_inertia=0.0, n_jobs=1  ):
		"""Fit the model to data using either Baum-Welch or Viterbi training.

		Given a list of sequences, performs re-estimation on the model
		parameters. The two supported algorithms are "baum-welch" and
		"viterbi," indicating their respective algorithm.

		Training supports a wide variety of other options including using
		edge pseudocounts and either edge or distribution inertia.

		Parameters
		----------
		sequences : array-like
			An array of some sort (list, numpy.ndarray, tuple..) of sequences,
			where each sequence is a numpy array, which is 1 dimensional if
			the HMM is a one dimensional array, or multidimensional if the HMM
			supports multiple dimensions.

		weights : array-like or None, optional
			An array of weights, one for each sequence to train on. If None,
			all sequences are equaly weighted. Default is None.

		labels : array-like or None, optional
			An array of state labels for each sequence. This is only used in
			'labeled' training. If used this must be comprised of n lists where
			n is the number of sequences to train on, and each of those lists
			must have one label per observation. Default is None.

		stop_threshold : double, optional
			The threshold the improvement ratio of the models log probability
			in fitting the scores. Default is 1e-9.

		min_iterations : int, optional
			The minimum number of iterations to run Baum-Welch training for.
			Default is 0.

		max_iterations : int, optional
			The maximum number of iterations to run Baum-Welch training for.
			Default is 1e8.

		algorithm : 'baum-welch', 'viterbi', 'labeled'
			The training algorithm to use. Baum-Welch uses the forward-backward
			algorithm to train using a version of structured EM. Viterbi
			iteratively runs the sequences through the Viterbi algorithm and
			then uses hard assignments of observations to states using that.
			Default is 'baum-welch'. Labeled training requires that labels
			are provided for each observation in each sequence.

		verbose : bool, optional
			Whether to print the improvement in the model fitting at each
			iteration. Default is True.

		transition_pseudocount : int, optional
			A pseudocount to add to all transitions to add a prior to the
			MLE estimate of the transition probability. Default is 0.

		use_pseudocount : bool, optional
			Whether to use pseudocounts when updatiing the transition
			probability parameters. Default is False.

		inertia : double or None, optional, range [0, 1]
			If double, will set both edge_inertia and distribution_inertia to
			be that value. If None, will not override those values. Default is
			None.

		edge_inertia : bool, optional, range [0, 1]
			Whether to use inertia when updating the transition probability
			parameters. Default is 0.0.

		distribution_inertia : double, optional, range [0, 1]
			Whether to use inertia when updating the distribution parameters.
			Default is 0.0.

		n_jobs : int, optional
			The number of threads to use when performing training. This
			leads to exact updates. Default is 1.

		Returns
		-------
		improvement : double
			The total improvement in fitting the model to the data
		"""

		if self.d == 0:
			raise ValueError("must bake model before fitting")

		cdef int iteration = 0
		cdef int mv = self.multivariate
		cdef double improvement = INF
		cdef double initial_log_probability_sum
		cdef double log_probability_sum
		cdef double last_log_probability_sum
		cdef str alg = algorithm.lower()
		cdef bint check_input = alg == 'viterbi'
		cdef list X = []

		if inertia is not None:
			edge_inertia = inertia
			distribution_inertia = inertia

<<<<<<< HEAD
		for sequence in sequences:
			sequence_ndarray = _check_input(sequence, self)
			X.append(sequence_ndarray)
=======
		for i in range( len(sequences) ):
			try:
				sequences[i] = numpy.array( sequences[i], dtype='float64' )
			except:
				sequences[i] = numpy.array( list( map( self.keymap.__getitem__,
													   sequences[i] ) ),
											dtype='float64' )

			if labels:
				labels[i] = numpy.array(labels[i])

		if isinstance( sequences, numpy.ndarray ):
			sequences = sequences.astype('float64')
>>>>>>> 90e2ff39

		if weights is None:
			weights = numpy.ones(len(X), dtype='float64')
		else:
			weights = numpy.array(weights, dtype='float64')

		with Parallel(n_jobs=n_jobs, backend='threading') as parallel:
			while improvement > stop_threshold or iteration < min_iterations + 1:
				self.from_summaries(inertia, transition_pseudocount, use_pseudocount,
					edge_inertia, distribution_inertia)

				if iteration >= max_iterations + 1:
					break

<<<<<<< HEAD
				log_probability_sum = self.summarize(X, weights, alg, n_jobs, parallel, False)
=======
				log_probability_sum = self.summarize(sequences, weights, labels, 
					alg, n_jobs, parallel, False)
>>>>>>> 90e2ff39

				if iteration == 0:
					initial_log_probability_sum = log_probability_sum
				else:
					improvement = log_probability_sum - last_log_probability_sum
					if verbose:
						print( "Training improvement: {}".format(improvement) )

				iteration +=1
				last_log_probability_sum = log_probability_sum

		self.clear_summaries()
		improvement = log_probability_sum - initial_log_probability_sum

		for k in range( self.n_states ):
			for l in range( self.out_edge_count[k], self.out_edge_count[k+1] ):
				li = self.out_transitions[l]
				prob = self.out_transition_log_probabilities[l]
				self.graph[self.states[k]][self.states[li]]['probability'] = prob

		if verbose:
			print( "Total Training Improvement: {}".format( improvement ) )
		return improvement

<<<<<<< HEAD
	def summarize( self, sequences, weights=None, algorithm='baum-welch', 
		n_jobs=1, parallel=None, check_input=True ):
=======
	def summarize(self, sequences, weights=None, labels=None, algorithm='baum-welch', 
		n_jobs=1, parallel=None, check_input=True):
>>>>>>> 90e2ff39
		"""Summarize data into stored sufficient statistics for out-of-core
		training. Only implemented for Baum-Welch training since Viterbi
		is less memory intensive.

		Parameters
		----------
		sequences : array-like
			An array of some sort (list, numpy.ndarray, tuple..) of sequences,
			where each sequence is a numpy array, which is 1 dimensional if
			the HMM is a one dimensional array, or multidimensional if the HMM
			supports multiple dimensions.

		weights : array-like or None, optional
			An array of weights, one for each sequence to train on. If None,
			all sequences are equaly weighted. Default is None.

		labels : array-like or None, optional
			An array of state labels for each sequence. This is only used in
			'labeled' training. If used this must be comprised of n lists where
			n is the number of sequences to train on, and each of those lists
			must have one label per observation. Default is None.

		algorithm : 'baum-welch', 'viterbi', 'labeled'
			The training algorithm to use. Baum-Welch uses the forward-backward
			algorithm to train using a version of structured EM. Viterbi
			iteratively runs the sequences through the Viterbi algorithm and
			then uses hard assignments of observations to states using that.
			Default is 'baum-welch'. Labeled training requires that labels
			are provided for each observation in each sequence.

		n_jobs : int, optional
			The number of threads to use when performing training. This
			leads to exact updates. Default is 1.

		parallel : joblib.Parallel or None, optional
			The joblib threadpool. Passed between iterations of Baum-Welch so
			that a new threadpool doesn't have to be created each iteration.
			Default is None.

		check_input : bool, optional
			Check the input. This casts the input sequences as numpy arrays,
			and converts non-numeric inputs into numeric inputs for faster
			processing later. Default is True.

		Returns
		-------
		logp : double
			The log probability of the sequences.
		"""

		cdef int mv = self.multivariate
		cdef list X = []

		if self.d == 0:
			raise ValueError("must bake model before summarizing data")

		if check_input:
			if weights is None:
				weights_ndarray = numpy.ones(len(sequences), dtype='float64')
			else:
				weights_ndarray = numpy.array(weights, dtype='float64')
			
<<<<<<< HEAD
			for sequence in sequences:
				sequence_ndarray = _check_input(sequence, self)
				X.append(sequence_ndarray)
		else:
			X = sequences
=======
			if labels is not None:
				labels = numpy.array(labels)

			for i in range( len(sequences) ):
				try:
					sequences[i] = numpy.array( sequences[i], dtype='float64' )
				except:
					sequences[i] = numpy.array( list( map( self.keymap.__getitem__,
														   sequences[i] ) ),
												dtype='float64' )

		if isinstance( sequences, numpy.ndarray ):
			sequences = sequences.astype('float64')
>>>>>>> 90e2ff39

		if parallel is None:
			parallel = Parallel( n_jobs=n_jobs, backend='threading' )

		if algorithm == 'baum-welch':
			return sum( parallel([ delayed( self._baum_welch_summarize, check_pickle=False )(
<<<<<<< HEAD
					sequence, weight) for sequence, weight in zip(X, weights) ]) )
		else:
			return sum( parallel([ delayed( self._viterbi_summarize, check_pickle=False )(
					sequence, weight) for sequence, weight in zip(X, weights) ]) )
=======
					sequence, weight) for sequence, weight in zip(sequences, weights) ]) )
		elif algorithm == 'viterbi':
			return sum( parallel([ delayed( self._viterbi_summarize, check_pickle=False )(
					sequence, weight) for sequence, weight in zip(sequences, weights) ]) )
		elif algorithm == 'labeled':
			return sum( parallel([ delayed( self._labeled_summarize, check_pickle=False )(
					sequence, label, weight) for sequence, label, weight in zip(sequences, labels, weights) ]) )
>>>>>>> 90e2ff39

	cpdef double _baum_welch_summarize( self, numpy.ndarray sequence_ndarray, double weight):
		"""Python wrapper for the summarization step.

		This is done to ensure compatibility with joblib's multithreading
		API. It just calls the cython update, but provides a Python wrapper
		which joblib can easily wrap.
		"""

		cdef double* sequence = <double*> sequence_ndarray.data
		cdef int n = sequence_ndarray.shape[0]
		cdef double log_sequence_probability

		with nogil:
			log_sequence_probability = self._summarize(sequence, &weight, n)

		return log_sequence_probability

	cdef double _summarize(self, double* sequence, double* weight, int n) nogil:
		"""Collect sufficient statistics on a single sequence."""

		cdef int i, k, l, li
		cdef int m = self.n_states
		cdef int dim = self.d

		cdef void** distributions = self.distributions_ptr

		cdef double log_sequence_probability
		cdef double log_transition_emission_probability_sum

		cdef double* expected_transitions = <double*> calloc(self.n_edges, sizeof(double))
		cdef double* f
		cdef double* b
		cdef double* e

		cdef int* tied_edges = self.tied_edge_group_size
		cdef int* tied_states = self.tied_state_count
		cdef int* out_edges = self.out_edge_count

		cdef double* weights = <double*> calloc( n, sizeof(double) )

		e = <double*> calloc( n*self.silent_start, sizeof(double) )
		for l in range( self.silent_start ):
			for i in range( n ):
				if self.multivariate:
					e[l*n + i] = ((<Model>distributions[l])._mv_log_probability( sequence+i*dim ) +
						self.state_weights[l])
				else:
					e[l*n + i] = ((<Model>distributions[l])._log_probability( sequence[i] ) +
						self.state_weights[l])

		f = self._forward( sequence, n, e )
		b = self._backward( sequence, n, e )

		if self.finite == 1:
			log_sequence_probability = f[n*m + self.end_index]
		else:
			log_sequence_probability = NEGINF
			for i in range( self.silent_start ):
				log_sequence_probability = pair_lse( f[n*m + i],
					log_sequence_probability )

		# Is the sequence impossible? If so, we can't train on it, so skip
		# it
		if log_sequence_probability != NEGINF:
			for k in range( m ):
				# For each state we could have come from
				for l in range( out_edges[k], out_edges[k+1] ):
					li = self.out_transitions[l]
					if li >= self.silent_start:
						continue

					# For each state we could go to (and emit a character)
					# Sum up probabilities that we later normalize by
					# probability of sequence.
					log_transition_emission_probability_sum = NEGINF
					for i in range( n ):
						# For each character in the sequence
						# Add probability that we start and get up to state k,
						# and go k->l, and emit the symbol from l, and go from l
						# to the end.
						log_transition_emission_probability_sum = pair_lse(
							log_transition_emission_probability_sum,
							f[i*m + k] +
							self.out_transition_log_probabilities[l] +
							e[i + li*n] + b[(i+1)*m + li] )

					# Now divide by probability of the sequence to make it given
					# this sequence, and add as this sequence's contribution to
					# the expected transitions matrix's k, l entry.
					expected_transitions[l] += cexp(
						log_transition_emission_probability_sum -
						log_sequence_probability)

				for l in range( out_edges[k], out_edges[k+1] ):
					li = self.out_transitions[l]
					if li < self.silent_start:
						continue
					# For each silent state we can go to on the same character
					# Sum up probabilities that we later normalize by
					# probability of sequence.
					log_transition_emission_probability_sum = NEGINF
					for i in range( n+1 ):
						# For each row in the forward DP table (where we can
						# have transitions to silent states) of which we have 1
						# more than we have symbols...

						# Add probability that we start and get up to state k,
						# and go k->l, and go from l to the end. In this case,
						# we use forward and backward entries from the same DP
						# table row, since no character is being emitted.
						log_transition_emission_probability_sum = pair_lse(
							log_transition_emission_probability_sum,
							f[i*m + k] + self.out_transition_log_probabilities[l]
							+ b[i*m + li] )

					# Now divide by probability of the sequence to make it given
					# this sequence, and add as this sequence's contribution to
					# the expected transitions matrix's k, l entry.
					expected_transitions[l] += cexp(
						log_transition_emission_probability_sum -
						log_sequence_probability )

				if k < self.silent_start:
					for i in range( n ):
						# For each symbol that came out
						# What's the weight of this symbol for that state?
						# Probability that we emit index characters and then
						# transition to state l, and that from state l we
						# continue on to emit len(sequence) - (index + 1)
						# characters, divided by the probability of the
						# sequence under the model.
						# According to http://www1.icsi.berkeley.edu/Speech/
						# docs/HTKBook/node7_mn.html, we really should divide by
						# sequence probability.
						weights[i] = cexp( f[(i+1)*m + k] + b[(i+1)*m + k] -
							log_sequence_probability ) * weight[0]

					(<Model>distributions[k])._summarize(sequence, weights, n)

			# Update the master expected transitions vector representing the sparse matrix.
			with gil:
				for i in range(self.n_edges):
					self.expected_transitions[i] += expected_transitions[i] * weight[0]

		self.summaries += 1

		free(expected_transitions)
		free(e)
		free(weights)
		free(f)
		free(b)
		return log_sequence_probability * weight[0]

	cpdef double _viterbi_summarize(self, numpy.ndarray sequence_ndarray, double weight):
		"""Python wrapper for the summarization step.

		This is done to ensure compatibility with joblib's multithreading
		API. It just calls the cython update, but provides a Python wrapper
		which joblib can easily wrap.
		"""

		cdef double* sequence = <double*> sequence_ndarray.data
		cdef int n = sequence_ndarray.shape[0], m = len(self.states)
		cdef double log_sequence_probability

		with nogil:
			log_sequence_probability = self.__viterbi_summarize(sequence, weight, n, m)

		return self.log_probability( sequence_ndarray, check_input=False )

	cdef double __viterbi_summarize( self, double* sequence, double weight, int n, int m ) nogil:
		"""Perform Viterbi re-estimation on the model parameters.

		The sequence is tagged using the viterbi algorithm, and both
		emissions and transitions are updated based on the probabilities
		in the observations.
		"""

		cdef int* path = <int*> calloc(n+m+1, sizeof(int))
		memset(path, -1, (n+m+1)*sizeof(int))

		cdef double log_probability = self._viterbi(sequence, path, n, m)
		self.__labeled_summarize(sequence, path, weight, n, m)

		free(path)
		return log_probability * weight

	cpdef double _labeled_summarize(self, numpy.ndarray sequence_ndarray, 
		numpy.ndarray label_ndarray, double weight):
		"""Python wrapper for the summarization step.

		This is done to ensure compatibility with joblib's multithreading
		API. It just calls the cython update, but provides a Python wrapper
		which joblib can easily wrap.
		"""

		cdef double log_sequence_probability
		cdef double* sequence = <double*> sequence_ndarray.data
		cdef int i, n = sequence_ndarray.shape[0], m = len(self.states)
		cdef int* labels = <int*> calloc(n+m+1, sizeof(int))
		memset(labels, -1, (n+m+1)*sizeof(int))

		for i in range(label_ndarray.shape[0]):
			labels[i] = self.states.index(label_ndarray[i])
			

		with nogil:
			log_sequence_probability = self.__labeled_summarize(sequence, 
				labels, weight, n, m)

		free(labels)
		return self.log_probability( sequence_ndarray, check_input=False )

	cdef double __labeled_summarize( self, double* sequence, int* states, 
		double weight, int n, int m ) nogil:
		"""Perform a re-estimation of the model parameters using labeled data.

		This assumes that labels are passed in alongside the sequence and will
		only update the appropriate states and transitions.
		"""

		cdef int i, j, k, l, li
		cdef int past, present

		cdef int* out_edges = self.out_edge_count
		cdef void** distributions = self.distributions_ptr

		cdef double* transitions = <double*> calloc(m*m, sizeof(double))
		memset(transitions, 0, (m*m)*sizeof(double))

		j = 0
		for i in range(1, n+m+1):
			past = states[i-1]
			present = states[i]

			if present == -1:
				break
			else:
				transitions[past*m + present] += weight

			if present < self.silent_start:
				(<Model> distributions[present])._summarize(sequence+j*self.d, &weight, 1)
				j += 1
			
		with gil:
			for k in range(m):
				for l in range(out_edges[k], out_edges[k+1]):
					li = self.out_transitions[l]
					self.expected_transitions[l] += transitions[k*m + li]

		self.summaries += 1
		free(transitions)
		return 0

	def from_summaries( self, inertia=None, transition_pseudocount=0,
		use_pseudocount=False, edge_inertia=0.0, distribution_inertia=0.0 ):
		"""Fit the model to the stored summary statistics.

		Parameters
		----------
		inertia : double or None, optional
			The inertia to use for both edges and distributions without
			needing to set both of them. If None, use the values passed
			in to those variables. Default is None.

		transition_pseudocount : int, optional
			A pseudocount to add to all transitions to add a prior to the
			MLE estimate of the transition probability. Default is 0.

		use_pseudocount : bool, optional
			Whether to use pseudocounts when updatiing the transition
			probability parameters. Default is False.

		edge_inertia : bool, optional, range [0, 1]
			Whether to use inertia when updating the transition probability
			parameters. Default is 0.0.

		distribution_inertia : double, optional, range [0, 1]
			Whether to use inertia when updating the distribution parameters.
			Default is 0.0.

		Returns
		-------
		None
		"""

		if self.d == 0:
			raise ValueError("must bake model before using from summaries")

		if self.summaries == 0:
			return

		if inertia is not None:
			edge_inertia = inertia
			distribution_inertia = inertia

		self._from_summaries( transition_pseudocount, use_pseudocount,
			edge_inertia, distribution_inertia )

		memset( self.expected_transitions, 0, self.n_edges*sizeof(double) )
		self.summaries = 0

	cdef void _from_summaries(self, double transition_pseudocount,
		bint use_pseudocount, double edge_inertia, double distribution_inertia ):
		"""Update the transition matrix and emission distributions."""

		cdef int k, i, l, li, m = len( self.states ), n, idx
		cdef int* in_edges = self.in_edge_count
		cdef int* out_edges = self.out_edge_count

		cdef int* tied_states = self.tied_state_count
		cdef double* norm

		cdef double probability, tied_edge_probability
		cdef int start, end
		cdef int* tied_edges = self.tied_edge_group_size

		cdef double* expected_transitions = <double*> calloc( m*m, sizeof(double) )

		with nogil:
			for k in range( m ):
				for l in range( out_edges[k], out_edges[k+1] ):
					li = self.out_transitions[l]
					expected_transitions[k*m + li] = self.expected_transitions[l]

			# We now have expected_transitions taking into account all sequences.
			# And a list of all emissions, and a weighting of each emission for each
			# state
			# Normalize transition expectations per row (so it becomes transition
			# probabilities)
			# See http://stackoverflow.com/a/8904762/402891
			# Only modifies transitions for states a transition was observed from.
			norm = <double*> calloc( m, sizeof(double) )

			# Go through the tied state groups and add transitions from each member
			# in the group to the other members of the group.
			# For each group defined.
			for k in range( self.n_tied_edge_groups-1 ):
				tied_edge_probability = 0.

				# For edge in this group, get the sum of the edges
				for l in range( tied_edges[k], tied_edges[k+1] ):
					start = self.tied_edges_starts[l]
					end = self.tied_edges_ends[l]
					tied_edge_probability += expected_transitions[start*m + end]

				# Update each entry
				for l in range( tied_edges[k], tied_edges[k+1] ):
					start = self.tied_edges_starts[l]
					end = self.tied_edges_ends[l]
					expected_transitions[start*m + end] = tied_edge_probability

			# Calculate the regularizing norm for each node
			for k in range( m ):
				for l in range( out_edges[k], out_edges[k+1] ):
					li = self.out_transitions[l]
					norm[k] += expected_transitions[k*m + li] + \
						transition_pseudocount + \
						self.out_transition_pseudocounts[l] * use_pseudocount

			# For every node, update the transitions appropriately
			for k in range( m ):
				# Recalculate each transition out from that node and update
				# the vector of out transitions appropriately
				if norm[k] > 0:
					for l in range( out_edges[k], out_edges[k+1] ):
						li = self.out_transitions[l]
						probability = ( expected_transitions[k*m + li] +
							transition_pseudocount +
							self.out_transition_pseudocounts[l] * use_pseudocount)\
							/ norm[k]
						self.out_transition_log_probabilities[l] = _log(
							cexp( self.out_transition_log_probabilities[l] ) *
							edge_inertia + probability * ( 1 - edge_inertia ) )

				# Recalculate each transition in to that node and update the
				# vector of in transitions appropriately
				for l in range( in_edges[k], in_edges[k+1] ):
					li = self.in_transitions[l]
					if norm[li] > 0:
						probability = ( expected_transitions[li*m + k] +
							transition_pseudocount +
							self.in_transition_pseudocounts[l] * use_pseudocount )\
							/ norm[li]
						self.in_transition_log_probabilities[l] = _log(
							cexp( self.in_transition_log_probabilities[l] ) *
							edge_inertia + probability * ( 1 - edge_inertia ) )

			for k in range( self.silent_start ):
				# Re-estimate the emission distribution for every non-silent state.
				# Take each emission weighted by the probability that we were in
				# this state when it came out, given that the model generated the
				# sequence that the symbol was part of. Take into account tied
				# states by only training that distribution one time, since many
				# states are pointing to the same distribution object.
				with gil:
					self.states[k].distribution.from_summaries(
						inertia=distribution_inertia )

		free(norm)
		free(expected_transitions)

	def clear_summaries( self ):
		"""Clear the summary statistics stored in the object.

		Parameters
		----------
		None

		Returns
		-------
		None
		"""

		memset( self.expected_transitions, 0, self.n_edges*sizeof(double) )
		self.summaries = 0

		for state in self.states[:self.silent_start]:
			state.distribution.clear_summaries()

	def to_json( self, separators=(',', ' : '), indent=4 ):
		"""Serialize the model to a JSON.

		Parameters
		----------
		separators : tuple, optional
			The two separaters to pass to the json.dumps function for formatting.

		indent : int, optional
			The indentation to use at each level. Passed to json.dumps for
			formatting.

		Returns
		-------
		json : str
			A properly formatted JSON object.
		"""

		model = {
					'class' : 'HiddenMarkovModel',
					'name'  : self.name,
					'start' : json.loads( self.start.to_json() ),
					'end'   : json.loads( self.end.to_json() ),
					'states' : [ json.loads( state.to_json() ) for state in self.states ],
					'end_index' : self.end_index,
					'start_index' : self.start_index,
					'silent_index' : self.silent_start
				}

		indices = { state: i for i, state in enumerate( self.states )}

		# Get the number of groups of edges which are tied
		groups = []
		n = self.n_tied_edge_groups-1

		# Go through each group one at a time
		for i in xrange(n):
			# Create an empty list for that group
			groups.append( [] )

			# Go through each edge in that group
			start, end = self.tied_edge_group_size[i], self.tied_edge_group_size[i+1]

			# Add each edge as a tuple of indices
			for j in xrange( start, end ):
				groups[i].append( ( self.tied_edges_starts[j], self.tied_edges_ends[j] ) )

		# Now reverse this into a dictionary, such that each pair of edges points
		# to a label (a number in this case)
		d = { tup : i for i in xrange(n) for tup in groups[i] }

		# Get all the edges from the graph
		edges = []
		for start, end, data in self.graph.edges_iter( data=True ):
			# If this edge is part of a group of tied edges, annotate this group
			# it is a part of
			s, e = indices[start], indices[end]
			prob, pseudocount = math.e**data['probability'], data['pseudocount']
			edge = (s, e)
			edges.append( ( s, e, prob, pseudocount, d.get( edge, None ) ) )

		model['edges'] = edges

		# Get distribution tie information
		ties = []
		for i in xrange( self.silent_start ):
			start, end = self.tied_state_count[i], self.tied_state_count[i+1]

			for j in xrange( start, end ):
				ties.append( ( i, self.tied[j] ) )

		model['distribution ties'] = ties
		return json.dumps( model, separators=separators, indent=indent )

	@classmethod
	def from_json( cls, s, verbose=False ):
		"""Read in a serialized model and return the appropriate classifier.

		Parameters
		----------
		s : str
			A JSON formatted string containing the file.
		Returns
		-------
		model : object
			A properly initialized and baked model.
		"""

		# Load a dictionary from a JSON formatted string
		try:
			d = json.loads( s )
		except:
			try:
				with open( s, 'r' ) as infile:
					d = json.load( infile )
			except:
				raise IOError("String must be properly formatted JSON or filename of properly formatted JSON.")

		# Make a new generic HMM
		model = HiddenMarkovModel( str(d['name']) )

		# Load all the states from JSON formatted strings
		states = [ State.from_json( json.dumps(j) ) for j in d['states'] ]
		for i, j in d['distribution ties']:
			# Tie appropriate states together
			states[i].tie( states[j] )

		# Add all the states to the model
		model.add_states( states )

		# Indicate appropriate start and end states
		model.start = states[ d['start_index'] ]
		model.end = states[ d['end_index'] ]

		# Add all the edges to the model
		for start, end, probability, pseudocount, group in d['edges']:
			model.add_transition( states[start], states[end], probability,
				pseudocount, group )

		# Bake the model
		model.bake( verbose=verbose )
		return model

	@classmethod
	def from_matrix( cls, transition_probabilities, distributions, starts, ends=None,
		state_names=None, name=None, verbose=False, merge='All' ):
		"""Create a model from a more standard matrix format.

		Take in a 2D matrix of floats of size n by n, which are the transition
		probabilities to go from any state to any other state. May also take in
		a list of length n representing the names of these nodes, and a model
		name. Must provide the matrix, and a list of size n representing the
		distribution you wish to use for that state, a list of size n indicating
		the probability of starting in a state, and a list of size n indicating
		the probability of ending in a state.

		Parameters
		----------
		transition_probabilities : array-like, shape (n_states, n_states)
			The probabilities of each state transitioning to each other state.

		distributions : array-like, shape (n_states)
			The distributions for each state. Silent states are indicated by
			using None instead of a distribution object.

		starts : array-like, shape (n_states)
			The probabilities of starting in each of the states.

		ends : array-like, shape (n_states), optional
			If passed in, the probabilities of ending in each of the states.
			If ends is None, then assumes the model has no explicit end
			state. Default is None.

		state_names : array-like, shape (n_states), optional
			The name of the states. If None is passed in, default names are
			generated. Default is None

		name : str, optional
			The name of the model. Default is None

		verbose : bool, optional
			The verbose parameter for the underlying bake method. Default is False.

		merge : 'None', 'Partial', 'All', optional
			The merge parameter for the underlying bake method. Default is All

		Returns
		-------
		model : HiddenMarkovModel
			The baked model ready to go.

		Examples
		--------
		matrix = [ [ 0.4, 0.5 ], [ 0.4, 0.5 ] ]
		distributions = [NormalDistribution(1, .5), NormalDistribution(5, 2)]
		starts = [ 1., 0. ]
		ends = [ .1., .1 ]
		state_names= [ "A", "B" ]

		model = Model.from_matrix( matrix, distributions, starts, ends,
			state_names, name="test_model" )
		"""

		# Build the initial model
		model = HiddenMarkovModel( name=name )
		state_names = state_names or ["s{}".format(i) for i in xrange(len(distributions))]

		# Build state objects for every state with the appropriate distribution
		states = [ State( distribution, name=name ) for name, distribution in
			izip( state_names, distributions) ]

		n = len( states )

		# Add all the states to the model
		for state in states:
			model.add_state( state )

		# Connect the start of the model to the appropriate state
		for i, prob in enumerate( starts ):
			if prob != 0:
				model.add_transition( model.start, states[i], prob )

		# Connect all states to each other if they have a non-zero probability
		for i in xrange( n ):
			for j, prob in enumerate( transition_probabilities[i] ):
				if prob != 0.:
					model.add_transition( states[i], states[j], prob )

		if ends is not None:
			# Connect states to the end of the model if a non-zero probability
			for i, prob in enumerate( ends ):
				if prob != 0:
					model.add_transition( states[j], model.end, prob )

		model.bake( verbose=verbose, merge=merge )
		return model<|MERGE_RESOLUTION|>--- conflicted
+++ resolved
@@ -2469,25 +2469,12 @@
 			edge_inertia = inertia
 			distribution_inertia = inertia
 
-<<<<<<< HEAD
 		for sequence in sequences:
 			sequence_ndarray = _check_input(sequence, self)
 			X.append(sequence_ndarray)
-=======
-		for i in range( len(sequences) ):
-			try:
-				sequences[i] = numpy.array( sequences[i], dtype='float64' )
-			except:
-				sequences[i] = numpy.array( list( map( self.keymap.__getitem__,
-													   sequences[i] ) ),
-											dtype='float64' )
 
 			if labels:
 				labels[i] = numpy.array(labels[i])
-
-		if isinstance( sequences, numpy.ndarray ):
-			sequences = sequences.astype('float64')
->>>>>>> 90e2ff39
 
 		if weights is None:
 			weights = numpy.ones(len(X), dtype='float64')
@@ -2502,12 +2489,7 @@
 				if iteration >= max_iterations + 1:
 					break
 
-<<<<<<< HEAD
-				log_probability_sum = self.summarize(X, weights, alg, n_jobs, parallel, False)
-=======
-				log_probability_sum = self.summarize(sequences, weights, labels, 
-					alg, n_jobs, parallel, False)
->>>>>>> 90e2ff39
+				log_probability_sum = self.summarize(X, weights, labels, alg, n_jobs, parallel, False)
 
 				if iteration == 0:
 					initial_log_probability_sum = log_probability_sum
@@ -2532,13 +2514,8 @@
 			print( "Total Training Improvement: {}".format( improvement ) )
 		return improvement
 
-<<<<<<< HEAD
-	def summarize( self, sequences, weights=None, algorithm='baum-welch', 
+	def summarize( self, sequences, weights=None, labels=None, algorithm='baum-welch', 
 		n_jobs=1, parallel=None, check_input=True ):
-=======
-	def summarize(self, sequences, weights=None, labels=None, algorithm='baum-welch', 
-		n_jobs=1, parallel=None, check_input=True):
->>>>>>> 90e2ff39
 		"""Summarize data into stored sufficient statistics for out-of-core
 		training. Only implemented for Baum-Welch training since Viterbi
 		is less memory intensive.
@@ -2600,48 +2577,28 @@
 				weights_ndarray = numpy.ones(len(sequences), dtype='float64')
 			else:
 				weights_ndarray = numpy.array(weights, dtype='float64')
-			
-<<<<<<< HEAD
+        
+      if labels is not None:
+				labels = numpy.array(labels)
+
 			for sequence in sequences:
 				sequence_ndarray = _check_input(sequence, self)
 				X.append(sequence_ndarray)
 		else:
 			X = sequences
-=======
-			if labels is not None:
-				labels = numpy.array(labels)
-
-			for i in range( len(sequences) ):
-				try:
-					sequences[i] = numpy.array( sequences[i], dtype='float64' )
-				except:
-					sequences[i] = numpy.array( list( map( self.keymap.__getitem__,
-														   sequences[i] ) ),
-												dtype='float64' )
-
-		if isinstance( sequences, numpy.ndarray ):
-			sequences = sequences.astype('float64')
->>>>>>> 90e2ff39
 
 		if parallel is None:
 			parallel = Parallel( n_jobs=n_jobs, backend='threading' )
 
 		if algorithm == 'baum-welch':
 			return sum( parallel([ delayed( self._baum_welch_summarize, check_pickle=False )(
-<<<<<<< HEAD
 					sequence, weight) for sequence, weight in zip(X, weights) ]) )
-		else:
-			return sum( parallel([ delayed( self._viterbi_summarize, check_pickle=False )(
-					sequence, weight) for sequence, weight in zip(X, weights) ]) )
-=======
-					sequence, weight) for sequence, weight in zip(sequences, weights) ]) )
 		elif algorithm == 'viterbi':
 			return sum( parallel([ delayed( self._viterbi_summarize, check_pickle=False )(
 					sequence, weight) for sequence, weight in zip(sequences, weights) ]) )
 		elif algorithm == 'labeled':
 			return sum( parallel([ delayed( self._labeled_summarize, check_pickle=False )(
 					sequence, label, weight) for sequence, label, weight in zip(sequences, labels, weights) ]) )
->>>>>>> 90e2ff39
 
 	cpdef double _baum_welch_summarize( self, numpy.ndarray sequence_ndarray, double weight):
 		"""Python wrapper for the summarization step.
